package dbbadger

import (
	"context"
	"errors"

	"github.com/dgraph-io/badger/v2"
	"github.com/google/uuid"
	"github.com/tdex-network/tdex-daemon/internal/core/domain"
	"github.com/timshannon/badgerhold/v2"
)

const (
	TradeBadgerholdKeyPrefix = "bh_Trade"
)

//badgerhold internal implementation adds prefix to the key
var tradeTablePrefixKey = []byte(TradeBadgerholdKeyPrefix)

type tradeRepositoryImpl struct {
	db *DbManager
}

func NewTradeRepositoryImpl(db *DbManager) domain.TradeRepository {
	return tradeRepositoryImpl{
		db: db,
	}
}

func (t tradeRepositoryImpl) GetOrCreateTrade(
	ctx context.Context,
	tradeID *uuid.UUID,
) (*domain.Trade, error) {
	return t.getOrCreateTrade(ctx, tradeID)
}

func (t tradeRepositoryImpl) GetAllTrades(
	ctx context.Context,
) ([]*domain.Trade, error) {
	return t.getAllTrades(ctx), nil
}

func (t tradeRepositoryImpl) GetAllTradesByMarket(
	ctx context.Context,
	marketQuoteAsset string,
) ([]*domain.Trade, error) {
	query := badgerhold.Where("MarketQuoteAsset").Eq(marketQuoteAsset)
	tr, err := t.findTrades(ctx, query)
	if err != nil {
		return nil, err
	}
	trades := make([]*domain.Trade, 0, len(tr))
	for _, v := range tr {
		trades = append(trades, &v)
	}

	return trades, nil
}

func (t tradeRepositoryImpl) GetTradeBySwapAcceptID(
	ctx context.Context,
	swapAcceptID string,
) (*domain.Trade, error) {
	query := badgerhold.Where("SwapAccept.ID").Eq(swapAcceptID)

	trades, err := t.findTrades(ctx, query)
	if err != nil {
		return nil, err
	}

	if len(trades) <= 0 {
		return nil, errors.New("trade not found")
	}

	trade := &trades[0]
	return trade, nil
}

func (t tradeRepositoryImpl) UpdateTrade(
	ctx context.Context,
	ID *uuid.UUID,
	updateFn func(t *domain.Trade) (*domain.Trade, error),
) error {
	currentTrade, err := t.getOrCreateTrade(ctx, ID)
	if err != nil {
		return err
	}

	updatedTrade, err := updateFn(currentTrade)
	if err != nil {
		return err
	}

	return t.updateTrade(ctx, updatedTrade.ID, *updatedTrade)
}

func (t tradeRepositoryImpl) getOrCreateTrade(
	ctx context.Context,
	ID *uuid.UUID,
) (*domain.Trade, error) {
	if ID != nil {
		return t.getTrade(ctx, *ID)
	}

	trade := domain.NewTrade()
	if err := t.insertTrade(ctx, *trade); err != nil {
		return nil, err
	}
	return trade, nil
}

func (t tradeRepositoryImpl) findTrades(
	ctx context.Context,
	query *badgerhold.Query,
) ([]domain.Trade, error) {
	var trades []domain.Trade
	var err error
	if ctx.Value("tx") != nil {
		tx := ctx.Value("tx").(*badger.Txn)
		err = t.db.Store.TxFind(tx, &trades, query)
	} else {
		err = t.db.Store.Find(&trades, query)
	}

	return trades, err
}

func (t tradeRepositoryImpl) getTrade(
	ctx context.Context,
	ID uuid.UUID,
) (*domain.Trade, error) {
	var trade domain.Trade
	var err error
	if ctx.Value("tx") != nil {
		tx := ctx.Value("tx").(*badger.Txn)
		err = t.db.Store.TxGet(tx, ID, &trade)
	} else {
		err = t.db.Store.Get(ID, &trade)
	}
	if err != nil {
		return nil, err
	}

	return &trade, nil
}

func (t tradeRepositoryImpl) updateTrade(
	ctx context.Context,
	ID uuid.UUID,
	trade domain.Trade,
) error {
	if ctx.Value("tx") != nil {
		tx := ctx.Value("tx").(*badger.Txn)
		return t.db.Store.TxUpdate(tx, ID, trade)
	}
	return t.db.Store.Update(ID, trade)
}

func (t tradeRepositoryImpl) insertTrade(
	ctx context.Context,
	trade domain.Trade,
) error {
	var err error
	if ctx.Value("tx") != nil {
		tx := ctx.Value("tx").(*badger.Txn)
		err = t.db.Store.TxInsert(tx, trade.ID, &trade)
	} else {
		err = t.db.Store.Insert(trade.ID, &trade)
	}
	if err != nil {
		if err != badgerhold.ErrKeyExists {
			return err
		}
	}
	return nil
}

<<<<<<< HEAD
func (t tradeRepositoryImpl) getAllTrades(tx *badger.Txn) []*domain.Trade {
	trades := make([]*domain.Trade, 0)

	iter := badger.DefaultIteratorOptions
	iter.PrefetchValues = false
	it := tx.NewIterator(iter)
	defer it.Close()

	for it.Seek(tradeTablePrefixKey); it.ValidForPrefix(tradeTablePrefixKey); it.Next() {
		item := it.Item()
		data, _ := item.ValueCopy(nil)
		var trade domain.Trade
		err := JSONDecode(data, &trade)
		if err == nil {
			trades = append(trades, &trade)
=======
func (t tradeRepositoryImpl) getAllTrades(ctx context.Context) []*domain.Trade {
	scan := func(tx *badger.Txn) []*domain.Trade {
		trades := make([]*domain.Trade, 0)

		iter := badger.DefaultIteratorOptions
		iter.PrefetchValues = false
		it := tx.NewIterator(iter)
		defer it.Close()

		for it.Seek(tradeTablePrefixKey); it.ValidForPrefix(tradeTablePrefixKey); it.Next() {
			item := it.Item()
			data, _ := item.ValueCopy(nil)
			var trade domain.Trade
			err := JsonDecode(data, &trade)
			if err == nil {
				trades = append(trades, &trade)
			}
>>>>>>> 2dcccf0f
		}
		return trades
	}

	if ctx.Value("tx") != nil {
		tx := ctx.Value("tx").(*badger.Txn)
		return scan(tx)
	}

	var trades []*domain.Trade
	t.db.Store.Badger().View(func(tx *badger.Txn) error {
		trades = scan(tx)
		return nil
	})
	return trades
}<|MERGE_RESOLUTION|>--- conflicted
+++ resolved
@@ -175,23 +175,6 @@
 	return nil
 }
 
-<<<<<<< HEAD
-func (t tradeRepositoryImpl) getAllTrades(tx *badger.Txn) []*domain.Trade {
-	trades := make([]*domain.Trade, 0)
-
-	iter := badger.DefaultIteratorOptions
-	iter.PrefetchValues = false
-	it := tx.NewIterator(iter)
-	defer it.Close()
-
-	for it.Seek(tradeTablePrefixKey); it.ValidForPrefix(tradeTablePrefixKey); it.Next() {
-		item := it.Item()
-		data, _ := item.ValueCopy(nil)
-		var trade domain.Trade
-		err := JSONDecode(data, &trade)
-		if err == nil {
-			trades = append(trades, &trade)
-=======
 func (t tradeRepositoryImpl) getAllTrades(ctx context.Context) []*domain.Trade {
 	scan := func(tx *badger.Txn) []*domain.Trade {
 		trades := make([]*domain.Trade, 0)
@@ -205,11 +188,10 @@
 			item := it.Item()
 			data, _ := item.ValueCopy(nil)
 			var trade domain.Trade
-			err := JsonDecode(data, &trade)
+			err := JSONDecode(data, &trade)
 			if err == nil {
 				trades = append(trades, &trade)
 			}
->>>>>>> 2dcccf0f
 		}
 		return trades
 	}
