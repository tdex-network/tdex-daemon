package dbbadger

import (
	"context"
<<<<<<< HEAD
	"errors"
=======
>>>>>>> 2dcccf0f

	"github.com/dgraph-io/badger/v2"
	"github.com/google/uuid"
	"github.com/tdex-network/tdex-daemon/internal/core/domain"
	"github.com/timshannon/badgerhold/v2"
)

const (
	UnspentBadgerholdKeyPrefix = "bh_Unspent"
)

//badgerhold internal implementation adds prefix to the key
var unspentTablePrefixKey = []byte(UnspentBadgerholdKeyPrefix)

type unspentRepositoryImpl struct {
	db *DbManager
}

func NewUnspentRepositoryImpl(db *DbManager) domain.UnspentRepository {
	return unspentRepositoryImpl{
		db: db,
	}
}

func (u unspentRepositoryImpl) AddUnspents(
	ctx context.Context,
	unspents []domain.Unspent,
) error {
	return u.addUnspents(ctx, unspents)
}

func (u unspentRepositoryImpl) GetAllUnspents(
	ctx context.Context,
) []domain.Unspent {
	return u.getAllUnspents(ctx)
}

func (u unspentRepositoryImpl) GetBalance(
	ctx context.Context,
	addresses []string,
	assetHash string,
) (uint64, error) {
	unlockedOnly := false
	return u.getBalance(ctx, addresses, assetHash, unlockedOnly)
}

func (u unspentRepositoryImpl) GetAvailableUnspents(
	ctx context.Context,
) ([]domain.Unspent, error) {
	query := badgerhold.Where("Spent").Eq(false).And("Confirmed").Eq(true)
	unlockedOnly := true

	unspents, err := u.findUnspents(ctx, query, unlockedOnly)
	if err != nil {
		return nil, err
	}

	return unspents, nil
}

func (u unspentRepositoryImpl) GetAllUnspentsForAddresses(
	ctx context.Context,
	addresses []string,
) ([]domain.Unspent, error) {
	iface := make([]interface{}, 0, len(addresses))
	for _, v := range addresses {
		iface = append(iface, v)
	}

	query := badgerhold.Where("Address").In(iface...)
	unlockedOnly := false

	unspents, err := u.findUnspents(ctx, query, unlockedOnly)
	if err != nil {
		return nil, err
	}

	return unspents, nil
}

func (u unspentRepositoryImpl) GetUnspentsForAddresses(
	ctx context.Context,
	addresses []string,
) ([]domain.Unspent, error) {
	iface := make([]interface{}, 0, len(addresses))
	for _, v := range addresses {
		iface = append(iface, v)
	}

	query := badgerhold.Where("Spent").Eq(false).
		And("Confirmed").Eq(true).
		And("Address").In(iface...)
	unlockedOnly := false

	unspents, err := u.findUnspents(ctx, query, unlockedOnly)
	if err != nil {
		return nil, err
	}

	return unspents, nil
}

func (u unspentRepositoryImpl) GetAvailableUnspentsForAddresses(
	ctx context.Context,
	addresses []string,
) ([]domain.Unspent, error) {
	iface := make([]interface{}, 0, len(addresses))
	for _, v := range addresses {
		iface = append(iface, v)
	}

	query := badgerhold.Where("Spent").Eq(false).
		And("Confirmed").Eq(true).
		And("Address").In(iface...)
	unlockedOnly := true

	unspents, err := u.findUnspents(ctx, query, unlockedOnly)
	if err != nil {
		return nil, err
	}

	return unspents, nil
}

func (u unspentRepositoryImpl) GetUnlockedBalance(
	ctx context.Context,
	addresses []string,
	assetHash string,
) (uint64, error) {
	unlockedOnly := true
	return u.getBalance(ctx, addresses, assetHash, unlockedOnly)
}

func (u unspentRepositoryImpl) SpendUnspents(
	ctx context.Context,
	unspentKeys []domain.UnspentKey,
) error {
	return u.spendUnspents(ctx, unspentKeys)
}

func (u unspentRepositoryImpl) LockUnspents(
	ctx context.Context,
	unspentKeys []domain.UnspentKey,
	tradeID uuid.UUID,
) error {
	return u.lockUnspents(ctx, unspentKeys, tradeID)
}

func (u unspentRepositoryImpl) UnlockUnspents(
	ctx context.Context,
	unspentKeys []domain.UnspentKey) error {
	return u.unlockUnspents(ctx, unspentKeys)
}

func (u unspentRepositoryImpl) GetUnspentForKey(
	ctx context.Context,
	unspentKey domain.UnspentKey,
) (*domain.Unspent, error) {
	return u.getUnspent(ctx, unspentKey)
}

func (u unspentRepositoryImpl) addUnspents(
	ctx context.Context,
	unspents []domain.Unspent,
) error {
	for _, v := range unspents {
		if err := u.insertUnspent(ctx, v); err != nil {
			return err
		}
	}

	return nil
}

func (u unspentRepositoryImpl) getAllUnspents(ctx context.Context) []domain.Unspent {
	scan := func(tx *badger.Txn) []domain.Unspent {
		unspents := make([]domain.Unspent, 0)

		iter := badger.DefaultIteratorOptions
		it := tx.NewIterator(iter)
		iter.PrefetchValues = false
		defer it.Close()

		for it.Seek(unspentTablePrefixKey); it.ValidForPrefix(unspentTablePrefixKey); it.Next() {
			item := it.Item()
			data, _ := item.ValueCopy(nil)
			var unspent domain.Unspent
			err := JsonDecode(data, &unspent)
			if err == nil {
				tradeID, err := u.getLock(ctx, unspent.Key())
				if err == nil {
					if tradeID != nil {
						unspent.Lock(tradeID)
					}
					unspents = append(unspents, unspent)
				}
			}
		}

		return unspents
	}

	if ctx.Value("utx") != nil {
		return scan(ctx.Value("utx").(*badger.Txn))
	}

	var unspents []domain.Unspent
	u.db.UnspentStore.Badger().View(func(tx *badger.Txn) error {
		unspents = scan(tx)
		return nil
	})
	return unspents
}

func (u unspentRepositoryImpl) getBalance(
	ctx context.Context,
	addresses []string,
	assetHash string,
	unlockedOnly bool,
) (uint64, error) {
	iface := make([]interface{}, 0, len(addresses))
	for _, v := range addresses {
		iface = append(iface, v)
	}

	query := badgerhold.Where("AssetHash").Eq(assetHash).
		And("Spent").Eq(false).
		And("Confirmed").Eq(true).
		And("Address").In(iface...)

	unspents, err := u.findUnspents(ctx, query, unlockedOnly)
	if err != nil {
		return 0, err
	}

	var balance uint64
	for _, v := range unspents {
		balance += v.Value
	}

	return balance, nil
}

func (u unspentRepositoryImpl) spendUnspents(
	ctx context.Context,
	unspentKeys []domain.UnspentKey,
) error {
	for _, key := range unspentKeys {
		if err := u.spendUnspent(ctx, key); err != nil {
			return err
		}
	}
	return nil
}

<<<<<<< HEAD
func (u unspentRepositoryImpl) getAllUnspents(tx *badger.Txn) []domain.Unspent {
	unspents := make([]domain.Unspent, 0)

	iter := badger.DefaultIteratorOptions
	iter.PrefetchValues = false
	it := tx.NewIterator(iter)
	defer it.Close()

	for it.Seek(unspentTablePrefixKey); it.ValidForPrefix(unspentTablePrefixKey); it.Next() {
		item := it.Item()
		data, _ := item.ValueCopy(nil)
		var unspent domain.Unspent
		err := JSONDecode(data, &unspent)
		if err == nil {
			unspents = append(unspents, unspent)
		}
=======
func (u unspentRepositoryImpl) spendUnspent(
	ctx context.Context,
	key domain.UnspentKey,
) error {
	unspent, err := u.getUnspent(ctx, key)
	if err != nil {
		return err
>>>>>>> 2dcccf0f
	}

	if unspent == nil {
		return nil
	}

	unspent.Spend()
	unspent.UnLock() // prevent conflict, locks not stored under unspent prefix

	return u.updateUnspent(ctx, key, *unspent)
}

func (u unspentRepositoryImpl) lockUnspents(
	ctx context.Context,
	unspentKeys []domain.UnspentKey,
	tradeID uuid.UUID,
) error {
	for _, key := range unspentKeys {
		if err := u.lockUnspent(ctx, key, tradeID); err != nil {
			return err
		}
	}
	return nil
}

func (u unspentRepositoryImpl) lockUnspent(
	ctx context.Context,
	key domain.UnspentKey,
	tradeID uuid.UUID,
) error {
	unspent, err := u.getUnspent(ctx, key)
	if err != nil {
		return err
	}

	if unspent == nil {
		return nil
	}

	if unspent.IsLocked() {
		return nil
	}

	return u.insertLock(ctx, key, tradeID)
}

func (u unspentRepositoryImpl) unlockUnspents(
	ctx context.Context,
	unspentKeys []domain.UnspentKey,
) error {
	for _, key := range unspentKeys {
		if err := u.unlockUnspent(ctx, key); err != nil {
			return err
		}
	}
	return nil
}

func (u unspentRepositoryImpl) unlockUnspent(
	ctx context.Context,
	key domain.UnspentKey,
) error {
	unspent, err := u.getUnspent(ctx, key)
	if err != nil {
		return err
	}

	if unspent == nil {
		return nil
	}

	if !unspent.IsLocked() {
		return nil
	}

	return u.deleteLock(ctx, key)
}

func (u unspentRepositoryImpl) findUnspents(
	ctx context.Context,
	query *badgerhold.Query,
	unlockedOnly bool,
) ([]domain.Unspent, error) {
	var unspents []domain.Unspent
	var unlockedUnspents []domain.Unspent

	if ctx.Value("utx") != nil {
		tx := ctx.Value("utx").(*badger.Txn)
		if err := u.db.UnspentStore.TxFind(tx, &unspents, query); err != nil {
			return nil, err
		}
	} else {
		if err := u.db.UnspentStore.Find(&unspents, query); err != nil {
			return nil, err
		}
	}

	for _, unspent := range unspents {
		tradeID, err := u.getLock(ctx, unspent.Key())
		if err != nil {
			return nil, err
		}
		if tradeID != nil {
			unspent.Lock(tradeID)
		} else {
			unlockedUnspents = append(unlockedUnspents, unspent)
		}
	}

	if unlockedOnly {
		return unlockedUnspents, nil
	}
	return unspents, nil
}

func (u unspentRepositoryImpl) getUnspent(
	ctx context.Context,
	key domain.UnspentKey,
) (*domain.Unspent, error) {
	var unspent domain.Unspent
	var err error

	if ctx.Value("utx") != nil {
		tx := ctx.Value("utx").(*badger.Txn)
		err = u.db.UnspentStore.TxGet(tx, key, &unspent)
	} else {
		err = u.db.UnspentStore.Get(key, &unspent)
	}
	if err != nil {
		if err == badgerhold.ErrNotFound {
			return nil, nil
		}
		return nil, err
	}

	tradeID, err := u.getLock(ctx, key)
	if err != nil {
		return nil, err
	}
	if tradeID != nil {
		unspent.Lock(tradeID)
	}

	return &unspent, nil
}

func (u unspentRepositoryImpl) updateUnspent(
	ctx context.Context,
	key domain.UnspentKey,
	unspent domain.Unspent,
) error {
	if ctx.Value("utx") != nil {
		tx := ctx.Value("utx").(*badger.Txn)
		return u.db.UnspentStore.TxUpdate(tx, key, unspent)
	}

	return u.db.UnspentStore.Update(key, unspent)
}

func (u unspentRepositoryImpl) insertUnspent(
	ctx context.Context,
	unspent domain.Unspent,
) error {
	var err error
	if ctx.Value("utx") != nil {
		tx := ctx.Value("utx").(*badger.Txn)
		err = u.db.UnspentStore.TxInsert(tx, unspent.Key(), &unspent)
	} else {
		err = u.db.UnspentStore.Insert(unspent.Key(), &unspent)
	}

	if err != nil {
		if err != badgerhold.ErrKeyExists {
			return err
		}
	}
	return nil
}

type storeTradeID struct {
	UUID uuid.UUID
}

func (u unspentRepositoryImpl) getLock(
	ctx context.Context,
	key domain.UnspentKey,
) (*uuid.UUID, error) {
	var tradeID storeTradeID
	var err error

	if ctx.Value("tx") != nil {
		tx := ctx.Value("tx").(*badger.Txn)
		err = u.db.Store.TxGet(tx, key, &tradeID)
	} else {
		err = u.db.Store.Get(key, &tradeID)
	}
	if err != nil {
		if err == badgerhold.ErrNotFound {
			return nil, nil
		}
		return nil, err
	}

	return &tradeID.UUID, nil
}

func (u unspentRepositoryImpl) insertLock(
	ctx context.Context,
	key domain.UnspentKey,
	tradeID uuid.UUID,
) error {
	var err error

	if ctx.Value("tx") != nil {
		tx := ctx.Value("tx").(*badger.Txn)
		err = u.db.Store.TxInsert(tx, key, storeTradeID{tradeID})
	} else {
		err = u.db.Store.Insert(key, storeTradeID{tradeID})
	}
	if err != nil {
		if err != badgerhold.ErrKeyExists {
			return err
		}
	}
	return nil
}

func (u unspentRepositoryImpl) deleteLock(
	ctx context.Context,
	key domain.UnspentKey,
) error {
	var err error

	if ctx.Value("tx") != nil {
		tx := ctx.Value("tx").(*badger.Txn)
		err = u.db.Store.TxDelete(tx, key, storeTradeID{})
	} else {
		err = u.db.Store.Delete(key, storeTradeID{})
	}
	if err != nil {
		if err != badgerhold.ErrNotFound {
			return err
		}
	}
	return nil
}<|MERGE_RESOLUTION|>--- conflicted
+++ resolved
@@ -2,10 +2,6 @@
 
 import (
 	"context"
-<<<<<<< HEAD
-	"errors"
-=======
->>>>>>> 2dcccf0f
 
 	"github.com/dgraph-io/badger/v2"
 	"github.com/google/uuid"
@@ -193,7 +189,7 @@
 			item := it.Item()
 			data, _ := item.ValueCopy(nil)
 			var unspent domain.Unspent
-			err := JsonDecode(data, &unspent)
+			err := JSONDecode(data, &unspent)
 			if err == nil {
 				tradeID, err := u.getLock(ctx, unspent.Key())
 				if err == nil {
@@ -261,24 +257,6 @@
 	return nil
 }
 
-<<<<<<< HEAD
-func (u unspentRepositoryImpl) getAllUnspents(tx *badger.Txn) []domain.Unspent {
-	unspents := make([]domain.Unspent, 0)
-
-	iter := badger.DefaultIteratorOptions
-	iter.PrefetchValues = false
-	it := tx.NewIterator(iter)
-	defer it.Close()
-
-	for it.Seek(unspentTablePrefixKey); it.ValidForPrefix(unspentTablePrefixKey); it.Next() {
-		item := it.Item()
-		data, _ := item.ValueCopy(nil)
-		var unspent domain.Unspent
-		err := JSONDecode(data, &unspent)
-		if err == nil {
-			unspents = append(unspents, unspent)
-		}
-=======
 func (u unspentRepositoryImpl) spendUnspent(
 	ctx context.Context,
 	key domain.UnspentKey,
@@ -286,7 +264,6 @@
 	unspent, err := u.getUnspent(ctx, key)
 	if err != nil {
 		return err
->>>>>>> 2dcccf0f
 	}
 
 	if unspent == nil {
