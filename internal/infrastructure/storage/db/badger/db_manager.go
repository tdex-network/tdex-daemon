--- conflicted
+++ resolved
@@ -4,13 +4,10 @@
 	"bytes"
 	"context"
 	"encoding/json"
-<<<<<<< HEAD
-=======
 	"fmt"
 	"path/filepath"
 	"time"
 
->>>>>>> 41f7d03c
 	"github.com/dgraph-io/badger/v2"
 	"github.com/dgraph-io/badger/v2/options"
 	log "github.com/sirupsen/logrus"
@@ -35,16 +32,12 @@
 
 	priceDb, err := createDb(filepath.Join(baseDbDir, "prices"), logger)
 	if err != nil {
-<<<<<<< HEAD
-		return nil, err
-=======
 		return nil, fmt.Errorf("opening prices db: %w", err)
 	}
 
 	unspentDb, err := createDb(filepath.Join(baseDbDir, "unspents"), logger)
 	if err != nil {
 		return nil, fmt.Errorf("opening unspents db: %w", err)
->>>>>>> 41f7d03c
 	}
 
 	return &DbManager{
