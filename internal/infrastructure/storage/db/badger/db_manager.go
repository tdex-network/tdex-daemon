package dbbadger

import (
	"bytes"
	"encoding/json"
	"fmt"
	"github.com/dgraph-io/badger"
	"github.com/tdex-network/tdex-daemon/internal/core/ports"
	"github.com/timshannon/badgerhold"
)

type DbManager struct {
	Store *badgerhold.Store
}

func NewDbManager(dbDir string) (*DbManager, error) {
	opts := badger.DefaultOptions(dbDir)
<<<<<<< HEAD
	opts.Logger = nil
=======
	//TODO add logger as input param so we can control log level,
	//which is currently annoying in testing
	//opts.Logger = nil

>>>>>>> 6244e1d8
	db, err := badgerhold.Open(badgerhold.Options{
		Encoder:          JsonEncode,
		Decoder:          JsonDecode,
		SequenceBandwith: 100,
		Options:          opts,
	})
	if err != nil {
		fmt.Println("Error instance db: ", err)
	}

	return &DbManager{
		Store: db,
	}, nil
}

func (d DbManager) NewTransaction() ports.Transaction {
	return d.Store.Badger().NewTransaction(true)
}

func JsonEncode(value interface{}) ([]byte, error) {
	var buff bytes.Buffer

	en := json.NewEncoder(&buff)

	err := en.Encode(value)
	if err != nil {
		return nil, err
	}

	return buff.Bytes(), nil
}

func JsonDecode(data []byte, value interface{}) error {
	var buff bytes.Buffer
	de := json.NewDecoder(&buff)

	_, err := buff.Write(data)
	if err != nil {
		return err
	}

	return de.Decode(value)
}<|MERGE_RESOLUTION|>--- conflicted
+++ resolved
@@ -15,14 +15,10 @@
 
 func NewDbManager(dbDir string) (*DbManager, error) {
 	opts := badger.DefaultOptions(dbDir)
-<<<<<<< HEAD
-	opts.Logger = nil
-=======
 	//TODO add logger as input param so we can control log level,
 	//which is currently annoying in testing
 	//opts.Logger = nil
 
->>>>>>> 6244e1d8
 	db, err := badgerhold.Open(badgerhold.Options{
 		Encoder:          JsonEncode,
 		Decoder:          JsonDecode,
