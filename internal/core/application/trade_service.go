--- conflicted
+++ resolved
@@ -399,7 +399,9 @@
 			t.checkTradeExpiration(trade.ID, fillProposalResult.SelectedUnspents)
 		}()
 
-		t.blockchainListener.StartObserveTx(trade.TxID)
+		t.blockchainListener.StartObserveOutpoints(
+			fillProposalResult.SelectedUnspents, trade.ID.String(),
+		)
 	}
 
 	go func() {
@@ -428,15 +430,6 @@
 		); err != nil {
 			log.WithError(err).Warn("unable to persist changes after trade is accepted")
 		}
-<<<<<<< HEAD
-
-		if swapAccept != nil {
-			t.blockchainListener.StartObserveOutpoints(
-				fillProposalResult.SelectedUnspents, trade.ID.String(),
-			)
-		}
-=======
->>>>>>> 755d1c7f
 	}()
 
 	return swapAccept, swapFail, swapExpiryTime, nil
