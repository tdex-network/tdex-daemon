--- conflicted
+++ resolved
@@ -45,8 +45,7 @@
 	) error
 	ListSwaps(
 		ctx context.Context,
-<<<<<<< HEAD
-	) (*pb.ListSwapsReply, error)
+	) ([]SwapInfo, error)
 	WithdrawMarketFunds(
 		ctx context.Context,
 		req WithdrawMarketReq,
@@ -58,9 +57,6 @@
 		int64,
 		error,
 	)
-=======
-	) ([]SwapInfo, error)
->>>>>>> 2683ce50
 	ListMarket(
 		ctx context.Context,
 	) ([]MarketInfo, error)
@@ -166,6 +162,8 @@
 				BlindingKey:  blindingKey,
 			})
 
+			println(hex.EncodeToString(blindingKey))
+
 			return v, nil
 		})
 	if err != nil {
@@ -525,7 +523,7 @@
 		requestMsg := trade.SwapRequestMessage()
 
 		fee := Fee{
-			FeeAsset:      markets[trade.MarketQuoteAsset].FeeAsset,
+			FeeAsset:   markets[trade.MarketQuoteAsset].FeeAsset,
 			BasisPoint: markets[trade.MarketQuoteAsset].Fee,
 		}
 
@@ -544,8 +542,8 @@
 
 		swapInfos = append(swapInfos, newSwapInfo)
 	}
-<<<<<<< HEAD
-	return info
+
+	return swapInfos
 }
 
 func (o *operatorService) WithdrawMarketFunds(
@@ -750,8 +748,4 @@
 		utxos = append(utxos, u.ToUtxo())
 	}
 	return utxos, nil
-=======
-	
-	return swapInfos
->>>>>>> 2683ce50
 }