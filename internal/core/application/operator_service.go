--- conflicted
+++ resolved
@@ -49,16 +49,13 @@
 	ListSwaps(
 		ctx context.Context,
 	) (*pb.ListSwapsReply, error)
-<<<<<<< HEAD
 	ListMarketExternalAddresses(
 		ctx context.Context,
 		req Market,
 	) ([]string, error)
-=======
 	ListMarket(
 		ctx context.Context,
 	) ([]MarketInfo, error)
->>>>>>> a3d762fc
 }
 
 type operatorService struct {
@@ -448,33 +445,34 @@
 	}, nil
 }
 
-<<<<<<< HEAD
 func (o *operatorService) ListMarketExternalAddresses(
 	ctx context.Context,
 	req Market,
 ) ([]string, error) {
 	market, _, err := o.marketRepository.GetMarketByAsset(ctx, req.QuoteAsset)
-=======
+	if err != nil {
+		return nil, err
+	}
+
+	if market == nil {
+		return nil, errors.New("market doesnt exists")
+	}
+
+	return o.vaultRepository.GetAllDerivedEternalAddressesForAccount(
+		ctx,
+		market.AccountIndex,
+	)
+}
+
 //ListMarket a set of informations about all the markets.
 func (o *operatorService) ListMarket(
 	ctx context.Context,
 ) ([]MarketInfo, error) {
 	markets, err := o.marketRepository.GetAllMarkets(ctx)
->>>>>>> a3d762fc
 	if err != nil {
 		return nil, err
 	}
 
-<<<<<<< HEAD
-	if market == nil {
-		return nil, errors.New("market doesnt exists")
-	}
-
-	return o.vaultRepository.GetAllDerivedEternalAddressesForAccount(
-		ctx,
-		market.AccountIndex,
-	)
-=======
 	marketInfos := make([]MarketInfo, len(markets), len(markets))
 
 	for index, market := range markets {
@@ -493,7 +491,6 @@
 	}
 
 	return marketInfos, nil
->>>>>>> a3d762fc
 }
 
 func (o *operatorService) getMarketsForTrades(
