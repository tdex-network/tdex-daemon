package application

import (
	"context"
	"encoding/hex"
	"errors"

	log "github.com/sirupsen/logrus"
	"github.com/vulpemventures/go-elements/transaction"

	"github.com/tdex-network/tdex-daemon/internal/core/domain"
	"github.com/tdex-network/tdex-daemon/pkg/bufferutil"
	"github.com/tdex-network/tdex-daemon/pkg/explorer"
	"github.com/tdex-network/tdex-daemon/pkg/mathutil"
	"github.com/tdex-network/tdex-daemon/pkg/transactionutil"
	"github.com/vulpemventures/go-elements/network"
)

const (
	marketDeposit = iota
	feeDeposit
)

// OperatorService defines the methods of the application layer for the operator service.
type OperatorService interface {
	DepositMarket(
		ctx context.Context,
		baseAsset string,
		quoteAsset string,
		numOfAddresses int,
	) ([]string, error)
	DepositFeeAccount(
		ctx context.Context,
		numOfAddresses int,
	) ([]AddressAndBlindingKey, error)
	OpenMarket(
		ctx context.Context,
		baseAsset string,
		quoteAsset string,
	) error
	CloseMarket(
		ctx context.Context,
		baseAsset string,
		quoteAsset string,
	) error
	UpdateMarketFee(
		ctx context.Context,
		req MarketWithFee,
	) (*MarketWithFee, error)
	UpdateMarketPrice(
		ctx context.Context,
		req MarketWithPrice,
	) error
	UpdateMarketStrategy(
		ctx context.Context,
		req MarketStrategy,
	) error
	ListSwaps(
		ctx context.Context,
	) ([]SwapInfo, error)
	ListMarketExternalAddresses(
		ctx context.Context,
		req Market,
	) ([]string, error)
	WithdrawMarketFunds(
		ctx context.Context,
		req WithdrawMarketReq,
	) (
		[]byte,
		error,
	)
	FeeAccountBalance(ctx context.Context) (
		int64,
		error,
	)
	ClaimMarketDeposit(
		ctx context.Context,
		market Market,
		outpoints []TxOutpoint,
	) error
	ClaimFeeDeposit(
		ctx context.Context,
		outpoints []TxOutpoint,
	) error
	ListMarket(
		ctx context.Context,
	) ([]MarketInfo, error)
	GetCollectedMarketFee(
		ctx context.Context,
		market Market,
	) (*ReportMarketFee, error)
	ListUtxos(ctx context.Context) (*UtxoInfoPerAccount, error)
	ReloadUtxos(ctx context.Context) error
}

type operatorService struct {
	marketRepository           domain.MarketRepository
	vaultRepository            domain.VaultRepository
	tradeRepository            domain.TradeRepository
	unspentRepository          domain.UnspentRepository
	explorerSvc                explorer.Service
	blockchainListener         BlockchainListener
	marketBaseAsset            string
	marketFee                  int64
	network                    *network.Network
	feeAccountBalanceThreshold uint64
}

// NewOperatorService is a constructor function for OperatorService.
func NewOperatorService(
	marketRepository domain.MarketRepository,
	vaultRepository domain.VaultRepository,
	tradeRepository domain.TradeRepository,
	unspentRepository domain.UnspentRepository,
	explorerSvc explorer.Service,
	bcListener BlockchainListener,
	marketBaseAsset string,
	marketFee int64,
	net *network.Network,
	feeAccountBalanceThreshold uint64,
) OperatorService {
	return &operatorService{
		marketRepository:           marketRepository,
		vaultRepository:            vaultRepository,
		tradeRepository:            tradeRepository,
		unspentRepository:          unspentRepository,
		explorerSvc:                explorerSvc,
		blockchainListener:         bcListener,
		marketBaseAsset:            marketBaseAsset,
		marketFee:                  marketFee,
		network:                    net,
		feeAccountBalanceThreshold: feeAccountBalanceThreshold,
	}
}

func (o *operatorService) DepositMarket(
	ctx context.Context,
	baseAsset string,
	quoteAsset string,
	numOfAddresses int,
) ([]string, error) {
	var accountIndex int

	// First case: the assets are given. If are valid and a market exist we need to derive a new address for that account.
	if len(baseAsset) > 0 && len(quoteAsset) > 0 {
		// check the asset strings
		if err := validateAssetString(baseAsset); err != nil {
			return nil, domain.ErrMarketInvalidBaseAsset
		}

		if err := validateAssetString(quoteAsset); err != nil {
			return nil, domain.ErrMarketInvalidQuoteAsset
		}

		// Checks if base asset is valid
		if baseAsset != o.marketBaseAsset {
			return nil, domain.ErrMarketInvalidBaseAsset
		}

		//Checks if quote asset exists
		_, accountOfExistentMarket, err := o.marketRepository.GetMarketByAsset(
			ctx,
			quoteAsset,
		)
		if err != nil {
			return nil, err
		}
		if accountOfExistentMarket == -1 {
			return nil, ErrMarketNotExist
		}

		accountIndex = accountOfExistentMarket
	} else if len(baseAsset) == 0 && len(quoteAsset) == 0 {
		// Second case: base and quote asset are empty. this means we need to create a new market.
		_, latestAccountIndex, err := o.marketRepository.GetLatestMarket(
			ctx,
		)
		if err != nil {
			return nil, err
		}

		nextAccountIndex := latestAccountIndex + 1
		fee := o.marketFee
		if _, err := o.marketRepository.GetOrCreateMarket(
			ctx,
			&domain.Market{AccountIndex: nextAccountIndex, Fee: fee},
		); err != nil {
			return nil, err
		}

		accountIndex = nextAccountIndex
	} else if baseAsset != o.marketBaseAsset {
		return nil, domain.ErrMarketInvalidBaseAsset
	} else {
		return nil, domain.ErrMarketInvalidQuoteAsset
	}
	if numOfAddresses == 0 {
		numOfAddresses = 1
	}

	list := make([]AddressAndBlindingKey, numOfAddresses, numOfAddresses)
	addresses := make([]string, numOfAddresses, numOfAddresses)
	//Derive an address for that specific market
	if err := o.vaultRepository.UpdateVault(
		ctx,
		func(v *domain.Vault) (*domain.Vault, error) {
			for i := 0; i < numOfAddresses; i++ {
				info, err := v.DeriveNextExternalAddressForAccount(accountIndex)
				if err != nil {
					return nil, err
				}
				list[i] = AddressAndBlindingKey{
					Address:     info.Address,
					BlindingKey: hex.EncodeToString(info.BlindingKey),
				}
				addresses[i] = info.Address
			}

			return v, nil
		}); err != nil {
		return nil, err
	}

	return addresses, nil
}

func (o *operatorService) DepositFeeAccount(
	ctx context.Context,
	numOfAddresses int,
) ([]AddressAndBlindingKey, error) {
	if numOfAddresses == 0 {
		numOfAddresses = 1
	}

	list := make([]AddressAndBlindingKey, 0, numOfAddresses)
	if err := o.vaultRepository.UpdateVault(
		ctx,
		func(v *domain.Vault) (*domain.Vault, error) {
			for i := 0; i < numOfAddresses; i++ {
				info, err := v.DeriveNextExternalAddressForAccount(domain.FeeAccount)
				if err != nil {
					return nil, err
				}

				list = append(list, AddressAndBlindingKey{
					Address:     info.Address,
					BlindingKey: hex.EncodeToString(info.BlindingKey),
				})
			}

			return v, nil
		},
	); err != nil {
		return nil, err
	}

	return list, nil
}

func (o *operatorService) OpenMarket(
	ctx context.Context,
	baseAsset string,
	quoteAsset string,
) error {
	// check the asset strings
	err := validateAssetString(baseAsset)
	if err != nil {
		return domain.ErrMarketInvalidBaseAsset
	}

	err = validateAssetString(quoteAsset)
	if err != nil {
		return domain.ErrMarketInvalidQuoteAsset
	}

	if baseAsset != o.marketBaseAsset {
		return domain.ErrMarketInvalidBaseAsset
	}

	// check if some addresses of the fee account have been derived already
	if _, err := o.vaultRepository.GetAllDerivedExternalAddressesInfoForAccount(
		ctx,
		domain.FeeAccount,
	); err != nil {
		if err == domain.ErrVaultAccountNotFound {
			return ErrFeeAccountNotFunded
		}
		return err
	}

	// check if market exists
	market, _, err := o.marketRepository.GetMarketByAsset(
		ctx,
		quoteAsset,
	)
	if err != nil {
		return err
	}

	if market == nil {
		return ErrMarketNotExist
	}

	// open the market
	if err := o.marketRepository.OpenMarket(ctx, quoteAsset); err != nil {
		return err
	}

	return nil
}

func (o *operatorService) CloseMarket(
	ctx context.Context,
	baseAsset string,
	quoteAsset string,
) error {
	// check the asset strings
	err := validateAssetString(baseAsset)
	if err != nil {
		return domain.ErrMarketInvalidBaseAsset
	}

	err = validateAssetString(quoteAsset)
	if err != nil {
		return domain.ErrMarketInvalidQuoteAsset
	}

	if baseAsset != o.marketBaseAsset {
		return domain.ErrMarketInvalidBaseAsset
	}

	err = o.marketRepository.CloseMarket(
		ctx,
		quoteAsset,
	)
	if err != nil {
		return err
	}

	return nil
}

// UpdateMarketFee changes the Liquidity Provider fee for the given market.
// MUST be expressed as basis point.
// Eg. To change the fee on each swap from 0.25% to 1% you need to pass down 100
// The Market MUST be closed before doing this change.
func (o *operatorService) UpdateMarketFee(
	ctx context.Context,
	req MarketWithFee,
) (*MarketWithFee, error) {
	// check the asset strings
	if err := validateAssetString(req.BaseAsset); err != nil {
		return nil, domain.ErrMarketInvalidBaseAsset
	}

	if err := validateAssetString(req.QuoteAsset); err != nil {
		return nil, domain.ErrMarketInvalidQuoteAsset
	}

	// Checks if base asset is correct
	if req.BaseAsset != o.marketBaseAsset {
		return nil, ErrMarketNotExist
	}
	//Checks if market exist
	_, accountIndex, err := o.marketRepository.GetMarketByAsset(
		ctx,
		req.QuoteAsset,
	)
	if err != nil {
		return nil, err
	}
	if accountIndex < 0 {
		return nil, ErrMarketNotExist
	}

	//Updates the fee and the fee asset
	if err := o.marketRepository.UpdateMarket(
		ctx,
		accountIndex,
		func(m *domain.Market) (*domain.Market, error) {
			if err := m.ChangeFee(req.BasisPoint); err != nil {
				return nil, err
			}
			return m, nil
		},
	); err != nil {
		return nil, err
	}

	// Ignore errors. If we reached this point it must exists.
	mkt, _ := o.marketRepository.GetOrCreateMarket(
		ctx,
		&domain.Market{AccountIndex: accountIndex},
	)

	return &MarketWithFee{
		Market: Market{
			BaseAsset:  mkt.BaseAsset,
			QuoteAsset: mkt.QuoteAsset,
		},
		Fee: Fee{
			BasisPoint: mkt.Fee,
		},
	}, nil
}

// UpdateMarketPrice rpc updates the price for the given market
func (o *operatorService) UpdateMarketPrice(
	ctx context.Context,
	req MarketWithPrice,
) error {
	// check the asset strings
	err := validateAssetString(req.BaseAsset)
	if err != nil {
		return domain.ErrMarketInvalidBaseAsset
	}

	err = validateAssetString(req.QuoteAsset)
	if err != nil {
		return domain.ErrMarketInvalidQuoteAsset
	}

	// Checks if base asset is correct
	if req.BaseAsset != o.marketBaseAsset {
		return domain.ErrMarketInvalidBaseAsset
	}

	// validate the new prices amount
	err = validateAmount(req.Price.BasePrice)
	if err != nil {
		return domain.ErrMarketInvalidBasePrice
	}

	// validate the new prices amount
	err = validateAmount(req.Price.QuotePrice)
	if err != nil {
		return domain.ErrMarketInvalidQuotePrice
	}

	//Checks if market exist
	_, accountIndex, err := o.marketRepository.GetMarketByAsset(
		ctx,
		req.QuoteAsset,
	)
	if err != nil {
		return err
	}
	if accountIndex < 0 {
		return ErrMarketNotExist
	}

	//Updates the base price and the quote price
	return o.marketRepository.UpdatePrices(
		ctx,
		accountIndex,
		domain.Prices{
			BasePrice:  req.Price.BasePrice,
			QuotePrice: req.Price.QuotePrice,
		},
	)
}

// UpdateMarketStrategy changes the current market making strategy,
// either using an automated market making formula or a pluggable price feed
func (o *operatorService) UpdateMarketStrategy(
	ctx context.Context,
	req MarketStrategy,
) error {
	// check the asset strings
	err := validateAssetString(req.Market.BaseAsset)
	if err != nil {
		return domain.ErrMarketInvalidBaseAsset
	}

	err = validateAssetString(req.Market.QuoteAsset)
	if err != nil {
		return domain.ErrMarketInvalidQuoteAsset
	}

	// Checks if base asset is correct
	if req.BaseAsset != o.marketBaseAsset {
		return ErrMarketNotExist
	}
	//Checks if market exist
	_, accountIndex, err := o.marketRepository.GetMarketByAsset(
		ctx,
		req.QuoteAsset,
	)
	if err != nil {
		return err
	}

	if accountIndex < 0 {
		return ErrMarketNotExist
	}

	//For now we support only BALANCED or PLUGGABLE (ie. price feed)
	requestStrategy := req.Strategy
	//Updates the strategy
	return o.marketRepository.UpdateMarket(
		ctx,
		accountIndex,
		func(m *domain.Market) (*domain.Market, error) {

			switch requestStrategy {

			case domain.StrategyTypePluggable:
				if err := m.MakeStrategyPluggable(); err != nil {
					return nil, err
				}

			case domain.StrategyTypeBalanced:
				if err := m.MakeStrategyBalanced(); err != nil {
					return nil, err
				}

			default:
				return nil, ErrUnknownStrategy
			}

			return m, nil
		},
	)
}

// ListSwaps returns the list of all swaps processed by the daemon
func (o *operatorService) ListSwaps(
	ctx context.Context,
) ([]SwapInfo, error) {
	trades, err := o.tradeRepository.GetAllTrades(ctx)
	if err != nil {
		return nil, err
	}

	markets, err := o.getMarketsForTrades(ctx, trades)
	if err != nil {
		return nil, err
	}

	swaps := tradesToSwapInfo(markets, trades)
	return swaps, nil
}

func (o *operatorService) ListMarketExternalAddresses(
	ctx context.Context,
	req Market,
) ([]string, error) {
	// check the asset strings
	err := validateAssetString(req.BaseAsset)
	if err != nil {
		return nil, domain.ErrMarketInvalidBaseAsset
	}

	err = validateAssetString(req.QuoteAsset)
	if err != nil {
		return nil, domain.ErrMarketInvalidQuoteAsset
	}

	if req.BaseAsset != o.marketBaseAsset {
		return nil, domain.ErrMarketInvalidBaseAsset
	}

	market, _, err := o.marketRepository.GetMarketByAsset(ctx, req.QuoteAsset)
	if err != nil {
		return nil, err
	}

	if market == nil {
		return nil, ErrMarketNotExist
	}

	allInfo, err := o.vaultRepository.GetAllDerivedExternalAddressesInfoForAccount(
		ctx,
		market.AccountIndex,
	)
	if err != nil {
		return nil, err
	}

	return allInfo.Addresses(), nil
}

//ListMarket a set of informations about all the markets.
func (o *operatorService) ListMarket(
	ctx context.Context,
) ([]MarketInfo, error) {
	markets, err := o.marketRepository.GetAllMarkets(ctx)
	if err != nil {
		return nil, err
	}

	marketInfos := make([]MarketInfo, len(markets))

	for index, market := range markets {
		marketInfos[index] = MarketInfo{
			Market: Market{
				BaseAsset:  market.BaseAsset,
				QuoteAsset: market.QuoteAsset,
			},
			Fee: Fee{
				BasisPoint: market.Fee,
			},
			Tradable:     market.Tradable,
			StrategyType: market.Strategy.Type,
		}
	}

	return marketInfos, nil
}

func (o *operatorService) GetCollectedMarketFee(
	ctx context.Context,
	market Market,
) (*ReportMarketFee, error) {
	m, _, err := o.marketRepository.GetMarketByAsset(
		ctx,
		market.QuoteAsset,
	)
	if err != nil {
		return nil, err
	}

	if m == nil {
		return nil, ErrMarketNotExist
	}

	trades, err := o.tradeRepository.GetCompletedTradesByMarket(
		ctx,
		market.QuoteAsset,
	)
	if err != nil {
		return nil, err
	}

	fees := make([]FeeInfo, 0, len(trades))
	total := make(map[string]int64)
	for _, trade := range trades {
		feeBasisPoint := trade.MarketFee
		swapRequest := trade.SwapRequestMessage()
		feeAsset := swapRequest.GetAssetP()
		amountP := swapRequest.GetAmountP()
		_, feeAmount := mathutil.LessFee(amountP, uint64(feeBasisPoint))

		marketPrice := trade.MarketPrice.QuotePrice
		if feeAsset == m.BaseAsset {
			marketPrice = trade.MarketPrice.BasePrice
		}

		fees = append(fees, FeeInfo{
			TradeID:     trade.ID.String(),
			BasisPoint:  feeBasisPoint,
			Asset:       feeAsset,
			Amount:      feeAmount,
			MarketPrice: marketPrice,
		})

		total[feeAsset] += int64(feeAmount)
	}

	return &ReportMarketFee{
		CollectedFees:              fees,
		TotalCollectedFeesPerAsset: total,
	}, nil
}

func (o *operatorService) WithdrawMarketFunds(
	ctx context.Context,
	req WithdrawMarketReq,
) ([]byte, error) {
	if req.BaseAsset != o.marketBaseAsset {
		return nil, domain.ErrMarketInvalidBaseAsset
	}

	market, accountIndex, err := o.marketRepository.GetMarketByAsset(
		ctx,
		req.QuoteAsset,
	)
	if err != nil {
		return nil, err
	}

	if accountIndex < 0 {
		return nil, ErrMarketNotExist
	}

	outs := make([]TxOut, 0)
	if req.BalanceToWithdraw.BaseAmount > 0 {
		outs = append(outs, TxOut{
			Asset:   req.BaseAsset,
			Value:   req.BalanceToWithdraw.BaseAmount,
			Address: req.Address,
		})
	}
	if req.BalanceToWithdraw.QuoteAmount > 0 {
		outs = append(outs, TxOut{
			Asset:   req.QuoteAsset,
			Value:   req.BalanceToWithdraw.QuoteAmount,
			Address: req.Address,
		})
	}
	outputs, outputsBlindingKeys, err := parseRequestOutputs(outs)
	if err != nil {
		return nil, err
	}

	marketUnspents, err := o.getAllUnspentsForAccount(ctx, market.AccountIndex)
	if err != nil {
		return nil, err
	}
	if len(marketUnspents) <= 0 {
		return nil, ErrWalletNotFunded
	}

	feeUnspents, err := o.getAllUnspentsForAccount(ctx, domain.FeeAccount)
	if err != nil {
		return nil, err
	}
	if len(feeUnspents) <= 0 {
		return nil, ErrWalletNotFunded
	}

	var txHex string

	if err := o.vaultRepository.UpdateVault(
		ctx,
		func(v *domain.Vault) (*domain.Vault, error) {
			mnemonic, err := v.GetMnemonicSafe()
			if err != nil {
				return nil, err
			}
			marketAccount, err := v.AccountByIndex(market.AccountIndex)
			if err != nil {
				return nil, err
			}
			feeAccount, err := v.AccountByIndex(domain.FeeAccount)
			if err != nil {
				return nil, err
			}

			changePathsByAsset := map[string]string{}
			feeChangePathByAsset := map[string]string{}
			for _, asset := range getAssetsOfOutputs(outputs) {
				info, err := v.DeriveNextInternalAddressForAccount(market.AccountIndex)
				if err != nil {
					return nil, err
				}

				derivationPath := marketAccount.DerivationPathByScript[info.Script]
				changePathsByAsset[asset] = derivationPath
			}

			feeInfo, err := v.DeriveNextInternalAddressForAccount(domain.FeeAccount)
			if err != nil {
				return nil, err
			}
			feeChangePathByAsset[o.network.AssetID] =
				feeAccount.DerivationPathByScript[feeInfo.Script]

			_txHex, err := sendToMany(sendToManyOpts{
				mnemonic:              mnemonic,
				unspents:              marketUnspents,
				feeUnspents:           feeUnspents,
				outputs:               outputs,
				outputsBlindingKeys:   outputsBlindingKeys,
				changePathsByAsset:    changePathsByAsset,
				feeChangePathByAsset:  feeChangePathByAsset,
				inputPathsByScript:    marketAccount.DerivationPathByScript,
				feeInputPathsByScript: feeAccount.DerivationPathByScript,
				milliSatPerByte:       int(req.MillisatPerByte),
				network:               o.network,
			})
			if err != nil {
				return nil, err
			}

			if req.Push {
				if _, err := o.explorerSvc.BroadcastTransaction(_txHex); err != nil {
					return nil, err
				}
			}

			txHex = _txHex

			return v, nil
		},
	); err != nil {
		return nil, err
	}

	go extractUnspentsFromTxAndUpdateUtxoSet(
		o.unspentRepository,
		o.vaultRepository,
		o.network,
		txHex,
		market.AccountIndex,
	)

	rawTx, _ := hex.DecodeString(txHex)
	return rawTx, nil
}

func (o *operatorService) FeeAccountBalance(ctx context.Context) (
	int64,
	error,
) {
	info, err := o.vaultRepository.GetAllDerivedAddressesInfoForAccount(
		ctx,
		domain.FeeAccount,
	)
	if err != nil {
		return 0, err
	}

	baseAssetAmount, err := o.unspentRepository.GetBalance(
		ctx,
		info.Addresses(),
		o.marketBaseAsset,
	)
	if err != nil {
		return -1, err
	}
	return int64(baseAssetAmount), nil
}

// ReloadUtxos triggers reloading of unspents for stored addresses from blockchain
func (o *operatorService) ReloadUtxos(ctx context.Context) error {
	//get all addresses
	vault, err := o.vaultRepository.GetOrCreateVault(
		ctx,
		nil,
		"",
		nil,
	)
	if err != nil {
		return err
	}

	addressesInfo := vault.AllDerivedAddressesInfo()
	return fetchUnspents(
		o.explorerSvc,
		o.unspentRepository,
		addressesInfo,
	)
}

// ClaimMarketDeposit method add unspents to the market
func (o *operatorService) ClaimMarketDeposit(
	ctx context.Context,
	marketReq Market,
	outpoints []TxOutpoint,
) error {
	if err := validateMarketRequest(marketReq, o.marketBaseAsset); err != nil {
		return err
	}

	market, accountIndex, err := o.marketRepository.GetMarketByAsset(ctx,
		marketReq.QuoteAsset)
	if err != nil {
		return err
	}

	infoPerAccount := make(map[int]domain.AddressesInfo)

	// if market exist,s fetch all receiving addresses and relative blinding keys
	// for the known market.
	if market != nil {
		info, err := o.vaultRepository.GetAllDerivedExternalAddressesInfoForAccount(
			ctx,
			accountIndex,
		)
		if err != nil {
			return err
		}
		infoPerAccount[accountIndex] = info
	} else {
		// otherwise fetch all non funded market and for each of them fetch all
		// receiving addresses and relative blinding keys
		markets, err := o.getNonFundedMarkets(ctx)
		if err != nil {
			return err
		}
		if len(markets) <= 0 {
			return ErrMissingNonFundedMarkets
		}
		vault, err := o.vaultRepository.GetOrCreateVault(ctx, nil, "", nil)
		if err != nil {
			return err
		}

		for _, m := range markets {
			info, err := vault.AllDerivedExternalAddressesInfoForAccount(m.AccountIndex)
			if err != nil {
				return err
			}
			infoPerAccount[m.AccountIndex] = info
		}
	}

	return o.claimDeposit(ctx, infoPerAccount, outpoints, marketDeposit)
}

// ClaimFeeDeposit adds unspents to the Fee Account
func (o *operatorService) ClaimFeeDeposit(
	ctx context.Context,
	outpoints []TxOutpoint,
) error {
	info, err := o.vaultRepository.GetAllDerivedExternalAddressesInfoForAccount(
		ctx,
		domain.FeeAccount,
	)
	if err != nil {
		return err
	}

	infoPerAccount := make(map[int]domain.AddressesInfo)
	infoPerAccount[domain.FeeAccount] = info

	return o.claimDeposit(ctx, infoPerAccount, outpoints, feeDeposit)
}

func (o *operatorService) getNonFundedMarkets(ctx context.Context) ([]domain.Market, error) {
	markets, err := o.marketRepository.GetAllMarkets(ctx)
	if err != nil {
		return nil, err
	}

	nonFundedMakrets := make([]domain.Market, 0)
	for _, m := range markets {
		if !m.IsFunded() {
			nonFundedMakrets = append(nonFundedMakrets, m)
		}
	}
	return nonFundedMakrets, nil
}

func (o *operatorService) claimDeposit(
	ctx context.Context,
	infoPerAccount map[int]domain.AddressesInfo,
	outpoints []TxOutpoint,
	depositType int,
) error {
	// group all addresses info by script
	infoByScript := make(map[string]domain.AddressInfo)
	for _, info := range infoPerAccount {
		for s, i := range groupAddressesInfoByScript(info) {
			infoByScript[s] = i
		}
	}

	// for each outpoint retrieve the raw tx and output. If the output script
	// exists in infoByScript, increment the counter of the related account and
	// unblind the raw confidential output.
	// Since all outpoints MUST be funds of the same account, at the end of the
	// loop there MUST be only one counter matching the length of the give
	// outpoints.
	counter := make(map[int]int)
	unspents := make([]domain.Unspent, len(outpoints), len(outpoints))
	for i, v := range outpoints {
		confirmed, err := o.explorerSvc.IsTransactionConfirmed(v.Hash)
		if err != nil {
			return err
		}
		if !confirmed {
			return ErrTxNotConfirmed
		}

		// TODO: Add a GetTransaction method to explorer interface to prevent
		// direct usage of go-elements here.
		txHex, err := o.explorerSvc.GetTransactionHex(v.Hash)
		if err != nil {
			return err
		}
		tx, _ := transaction.NewTxFromHex(txHex)

		if len(tx.Outputs) <= v.Index {
			return ErrInvalidOutpoint
		}

		txOut := tx.Outputs[v.Index]
		script := hex.EncodeToString(txOut.Script)
		if info, ok := infoByScript[script]; ok {
			counter[info.AccountIndex]++

			unconfidential, ok := transactionutil.UnblindOutput(
				txOut,
				info.BlindingKey,
			)
			if !ok {
				return errors.New("unable to unblind output")
			}

			unspents[i] = domain.Unspent{
				TxID:            tx.TxHash().String(),
				VOut:            uint32(v.Index),
				Value:           unconfidential.Value,
				AssetHash:       unconfidential.AssetHash,
				ValueCommitment: bufferutil.CommitmentFromBytes(txOut.Value),
				AssetCommitment: bufferutil.CommitmentFromBytes(txOut.Value),
				ValueBlinder:    unconfidential.ValueBlinder,
				AssetBlinder:    unconfidential.AssetBlinder,
				ScriptPubKey:    txOut.Script,
				Nonce:           txOut.Nonce,
				RangeProof:      txOut.RangeProof,
				SurjectionProof: txOut.SurjectionProof,
				Address:         info.Address,
				Confirmed:       true,
			}
		}
	}

	for accountIndex, count := range counter {
		if count == len(outpoints) {
			if depositType == marketDeposit {
				if err := o.fundMarket(accountIndex, unspents); err != nil {
					return err
				}
				log.Infof("funded market with account %d", accountIndex)
			}

			go func() {
				addUnspents(o.unspentRepository, unspents)
				if depositType == feeDeposit {
					if err := o.checkAccountBalance(infoPerAccount[accountIndex]); err != nil {
						log.Warn(err)
						return
					}
					log.Info("fee account funded. Trades can be served")
				}
			}()

			return nil
		}
	}

	return ErrInvalidOutpoints
}

func (o *operatorService) fundMarket(
	accountIndex int,
	unspents []domain.Unspent,
) error {
	outpoints := make([]domain.OutpointWithAsset, 0, len(unspents))
	for _, u := range unspents {
		outpoints = append(outpoints, domain.OutpointWithAsset{
			Txid:  u.TxID,
			Vout:  int(u.VOut),
			Asset: u.AssetHash,
		})
	}

	// Update the market trying to funding attaching the newly found quote asset.
	return o.marketRepository.UpdateMarket(
		context.Background(),
		accountIndex,
		func(m *domain.Market) (*domain.Market, error) {
			if err := m.FundMarket(outpoints, o.marketBaseAsset); err != nil {
				return nil, err
			}

			return m, nil
		},
	)
}

func (o *operatorService) checkAccountBalance(accountInfo domain.AddressesInfo) error {
	feeAccountBalance, err := o.unspentRepository.GetBalance(
		context.Background(),
		accountInfo.Addresses(),
		o.marketBaseAsset,
	)
	if err != nil {
		return err
	}

	if feeAccountBalance < o.feeAccountBalanceThreshold {
		return errors.New(
			"fee account balance for account index too low. Trades for markets " +
				"won't be served properly. Fund the fee account as soon as possible",
		)
	}

	return nil
}

func (o *operatorService) getAllUnspentsForAccount(
	ctx context.Context,
	accountIndex int,
) ([]explorer.Utxo, error) {
	info, err := o.vaultRepository.GetAllDerivedAddressesInfoForAccount(ctx, accountIndex)
	if err != nil {
		return nil, err
	}

	unspents, err := o.unspentRepository.GetAvailableUnspentsForAddresses(
		ctx,
		info.Addresses(),
	)
	if err != nil {
		return nil, err
	}

	utxos := make([]explorer.Utxo, 0, len(unspents))
	for _, u := range unspents {
		utxos = append(utxos, u.ToUtxo())
	}
	return utxos, nil
}

func (o *operatorService) getMarketsForTrades(
	ctx context.Context,
	trades []*domain.Trade,
) (map[string]*domain.Market, error) {
	markets := map[string]*domain.Market{}
	for _, trade := range trades {
		market, accountIndex, err := o.marketRepository.GetMarketByAsset(
			ctx,
			trade.MarketQuoteAsset,
		)
		if err != nil {
			return nil, err
		}
		if accountIndex < 0 {
			return nil, ErrMarketNotExist
		}
		if _, ok := markets[trade.MarketQuoteAsset]; !ok {
			markets[trade.MarketQuoteAsset] = market
		}
	}
	return markets, nil
}

func tradesToSwapInfo(
	markets map[string]*domain.Market,
	trades []*domain.Trade,
) []SwapInfo {
	swapInfos := make([]SwapInfo, 0, len(trades))
	for _, trade := range trades {
		requestMsg := trade.SwapRequestMessage()

		fee := Fee{
			BasisPoint: markets[trade.MarketQuoteAsset].Fee,
		}

		newSwapInfo := SwapInfo{
			Status:           int32(trade.Status.Code),
			AmountP:          requestMsg.GetAmountP(),
			AssetP:           requestMsg.GetAssetP(),
			AmountR:          requestMsg.GetAmountR(),
			AssetR:           requestMsg.GetAssetR(),
			MarketFee:        fee,
			RequestTimeUnix:  trade.SwapRequest.Timestamp,
			AcceptTimeUnix:   trade.SwapAccept.Timestamp,
			CompleteTimeUnix: trade.SwapComplete.Timestamp,
			ExpiryTimeUnix:   trade.ExpiryTime,
		}

		swapInfos = append(swapInfos, newSwapInfo)
	}

	return swapInfos
}

func validateMarketRequest(marketReq Market, baseAsset string) error {
	if err := validateAssetString(marketReq.BaseAsset); err != nil {
		return err
	}

	if err := validateAssetString(marketReq.QuoteAsset); err != nil {
		return err
	}

	// Checks if base asset is valid
	if marketReq.BaseAsset != baseAsset {
		return domain.ErrMarketInvalidBaseAsset
	}

	return nil
}

<<<<<<< HEAD
func groupAddressesInfoByScript(info domain.AddressesInfo) map[string]domain.AddressInfo {
	group := make(map[string]domain.AddressInfo)
	for _, i := range info {
		group[i.Script] = i
	}
	return group
=======
func (o *operatorService) ListUtxos(
	ctx context.Context,
) (*UtxoInfoPerAccount, error) {
	utxoInfoPerAccount := make(map[uint64]UtxoInfoList)

	u := o.unspentRepository.GetAllUnspents(ctx)
	for _, v := range u {
		_, accountIndex, err := o.vaultRepository.GetAccountByAddress(
			ctx,
			v.Address,
		)
		if err != nil {
			return nil, err
		}

		if value, ok := utxoInfoPerAccount[uint64(accountIndex)]; ok {
			if v.Locked {
				value.Locks = appendUnspent(v, value.Locks)
			} else if v.Spent {
				value.Spents = appendUnspent(v, value.Spents)
			} else {
				value.Unspents = appendUnspent(v, value.Unspents)
			}
			utxoInfoPerAccount[uint64(accountIndex)] = value
		} else {
			unspents := make([]UtxoInfo, 0)
			spents := make([]UtxoInfo, 0)
			locks := make([]UtxoInfo, 0)
			if v.Locked {
				locks = appendUnspent(v, locks)
			} else if v.Spent {
				spents = appendUnspent(v, spents)
			} else {
				unspents = appendUnspent(v, unspents)
			}

			utxoInfoPerAccount[uint64(accountIndex)] = UtxoInfoList{
				Unspents: unspents,
				Spents:   spents,
				Locks:    locks,
			}
		}

	}

	return &UtxoInfoPerAccount{
		UtxoInfoPerAccount: utxoInfoPerAccount,
	}, nil
}

func appendUnspent(unspent domain.Unspent, list []UtxoInfo) []UtxoInfo {
	return append(list, UtxoInfo{
		Outpoint: &TxOutpoint{
			Hash:  unspent.TxID,
			Index: int(unspent.VOut),
		},
		Value: unspent.Value,
		Asset: unspent.AssetHash,
	})
>>>>>>> 77a31ea9
}<|MERGE_RESOLUTION|>--- conflicted
+++ resolved
@@ -822,6 +822,56 @@
 	return int64(baseAssetAmount), nil
 }
 
+func (o *operatorService) ListUtxos(
+	ctx context.Context,
+) (*UtxoInfoPerAccount, error) {
+	utxoInfoPerAccount := make(map[uint64]UtxoInfoList)
+
+	u := o.unspentRepository.GetAllUnspents(ctx)
+	for _, v := range u {
+		_, accountIndex, err := o.vaultRepository.GetAccountByAddress(
+			ctx,
+			v.Address,
+		)
+		if err != nil {
+			return nil, err
+		}
+
+		if value, ok := utxoInfoPerAccount[uint64(accountIndex)]; ok {
+			if v.Locked {
+				value.Locks = appendUnspent(v, value.Locks)
+			} else if v.Spent {
+				value.Spents = appendUnspent(v, value.Spents)
+			} else {
+				value.Unspents = appendUnspent(v, value.Unspents)
+			}
+			utxoInfoPerAccount[uint64(accountIndex)] = value
+		} else {
+			unspents := make([]UtxoInfo, 0)
+			spents := make([]UtxoInfo, 0)
+			locks := make([]UtxoInfo, 0)
+			if v.Locked {
+				locks = appendUnspent(v, locks)
+			} else if v.Spent {
+				spents = appendUnspent(v, spents)
+			} else {
+				unspents = appendUnspent(v, unspents)
+			}
+
+			utxoInfoPerAccount[uint64(accountIndex)] = UtxoInfoList{
+				Unspents: unspents,
+				Spents:   spents,
+				Locks:    locks,
+			}
+		}
+
+	}
+
+	return &UtxoInfoPerAccount{
+		UtxoInfoPerAccount: utxoInfoPerAccount,
+	}, nil
+}
+
 // ReloadUtxos triggers reloading of unspents for stored addresses from blockchain
 func (o *operatorService) ReloadUtxos(ctx context.Context) error {
 	//get all addresses
@@ -1177,62 +1227,12 @@
 	return nil
 }
 
-<<<<<<< HEAD
 func groupAddressesInfoByScript(info domain.AddressesInfo) map[string]domain.AddressInfo {
 	group := make(map[string]domain.AddressInfo)
 	for _, i := range info {
 		group[i.Script] = i
 	}
 	return group
-=======
-func (o *operatorService) ListUtxos(
-	ctx context.Context,
-) (*UtxoInfoPerAccount, error) {
-	utxoInfoPerAccount := make(map[uint64]UtxoInfoList)
-
-	u := o.unspentRepository.GetAllUnspents(ctx)
-	for _, v := range u {
-		_, accountIndex, err := o.vaultRepository.GetAccountByAddress(
-			ctx,
-			v.Address,
-		)
-		if err != nil {
-			return nil, err
-		}
-
-		if value, ok := utxoInfoPerAccount[uint64(accountIndex)]; ok {
-			if v.Locked {
-				value.Locks = appendUnspent(v, value.Locks)
-			} else if v.Spent {
-				value.Spents = appendUnspent(v, value.Spents)
-			} else {
-				value.Unspents = appendUnspent(v, value.Unspents)
-			}
-			utxoInfoPerAccount[uint64(accountIndex)] = value
-		} else {
-			unspents := make([]UtxoInfo, 0)
-			spents := make([]UtxoInfo, 0)
-			locks := make([]UtxoInfo, 0)
-			if v.Locked {
-				locks = appendUnspent(v, locks)
-			} else if v.Spent {
-				spents = appendUnspent(v, spents)
-			} else {
-				unspents = appendUnspent(v, unspents)
-			}
-
-			utxoInfoPerAccount[uint64(accountIndex)] = UtxoInfoList{
-				Unspents: unspents,
-				Spents:   spents,
-				Locks:    locks,
-			}
-		}
-
-	}
-
-	return &UtxoInfoPerAccount{
-		UtxoInfoPerAccount: utxoInfoPerAccount,
-	}, nil
 }
 
 func appendUnspent(unspent domain.Unspent, list []UtxoInfo) []UtxoInfo {
@@ -1244,5 +1244,4 @@
 		Value: unspent.Value,
 		Asset: unspent.AssetHash,
 	})
->>>>>>> 77a31ea9
 }