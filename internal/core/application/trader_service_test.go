--- conflicted
+++ resolved
@@ -1,12 +1,6 @@
 package application
 
 import (
-<<<<<<< HEAD
-	"context"
-	"encoding/hex"
-	dbbadger "github.com/tdex-network/tdex-daemon/internal/infrastructure/storage/db/badger"
-=======
->>>>>>> 6244e1d8
 	"testing"
 
 	"github.com/shopspring/decimal"
@@ -132,45 +126,7 @@
 		},
 	}
 
-<<<<<<< HEAD
-	// persist unspents and fund market
-	dbManager, err := dbbadger.NewDbManager("testdb")
-	if err != nil {
-		panic(err)
-	}
-	unspentRepo := dbbadger.NewUnspentRepositoryImpl(dbManager)
-	unspentRepo.AddUnspents(context.Background(), []domain.Unspent{
-		// 1 LBTC
-		{
-			TxID:         "0000000000000000000000000000000000000000000000000000000000000000",
-			VOut:         0,
-			Value:        0100000000,
-			AssetHash:    config.GetNetwork().AssetID,
-			Address:      addr,
-			Spent:        false,
-			Locked:       false,
-			ScriptPubKey: script,
-			LockedBy:     nil,
-			Confirmed:    true,
-		},
-		// 6500 ASS
-		{
-			TxID:         "0000000000000000000000000000000000000000000000000000000000000000",
-			VOut:         1,
-			Value:        650000000000,
-			AssetHash:    "aaaaaaaaaaaaaaaaaaaaaaaaaaaaaaaaaaaaaaaaaaaaaaaaaaaaaaaaaaaaaaaa",
-			Address:      addr,
-			Spent:        false,
-			Locked:       false,
-			ScriptPubKey: script,
-			LockedBy:     nil,
-			Confirmed:    true,
-		},
-	})
-
-=======
 	market, _ := domain.NewMarket(domain.MarketAccountStart)
->>>>>>> 6244e1d8
 	market.FundMarket([]domain.OutpointWithAsset{
 		// LBTC
 		domain.OutpointWithAsset{
