--- conflicted
+++ resolved
@@ -7,16 +7,16 @@
 
 // SwapInfo is the data struct returned by ListSwap RPC.
 type SwapInfo struct {
-	Status int32
-	AmountP uint64
-	AssetP string
-	AmountR uint64
-	AssetR string
-	MarketFee Fee
-	RequestTimeUnix uint64
-	AcceptTimeUnix uint64
+	Status           int32
+	AmountP          uint64
+	AssetP           string
+	AmountR          uint64
+	AssetR           string
+	MarketFee        Fee
+	RequestTimeUnix  uint64
+	AcceptTimeUnix   uint64
 	CompleteTimeUnix uint64
-	ExpiryTimeUnix uint64
+	ExpiryTimeUnix   uint64
 }
 
 // MarketInfo is the data struct returned by ListMarket RPC.
@@ -74,16 +74,15 @@
 	Fee
 }
 
-<<<<<<< HEAD
-type ReportMarketFee struct {
-	CollectedFees              []Fee
-	TotalCollectedFeesPerAsset map[string]int64
-=======
 type WithdrawMarketReq struct {
 	Market
 	BalanceToWithdraw Balance
 	MillisatPerByte   int64
 	Address           string
 	Push              bool
->>>>>>> 2676322a
+}
+
+type ReportMarketFee struct {
+	CollectedFees              []Fee
+	TotalCollectedFeesPerAsset map[string]int64
 }