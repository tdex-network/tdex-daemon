--- conflicted
+++ resolved
@@ -7,14 +7,6 @@
 	"os"
 	"testing"
 	"time"
-<<<<<<< HEAD
-
-	dbbadger "github.com/tdex-network/tdex-daemon/internal/infrastructure/storage/db/badger"
-	"github.com/tdex-network/tdex-daemon/pkg/crawler"
-	"github.com/tdex-network/tdex-daemon/pkg/trade"
-	"github.com/vulpemventures/go-elements/network"
-=======
->>>>>>> a9a9c0b3
 
 	"github.com/shopspring/decimal"
 	"github.com/stretchr/testify/assert"
@@ -600,7 +592,6 @@
 	})
 }
 
-<<<<<<< HEAD
 func TestOpenMarket(t *testing.T) {
 	const depositFeeAccount = true
 
@@ -617,7 +608,7 @@
 		quoteAsset string,
 		depositFeeAccountBefore bool,
 	) (error, error, func()) {
-		operatorService, ctx, close := newTestOperator(!marketRepoIsEmpty, tradeRepoIsEmpty, vaultRepoIsEmpty)
+		operatorService, _, ctx, close := newTestOperator(!marketRepoIsEmpty, tradeRepoIsEmpty, vaultRepoIsEmpty)
 		if depositFeeAccountBefore {
 			_, _, err := operatorService.DepositFeeAccount(ctx)
 			if err != nil {
@@ -671,7 +662,8 @@
 		}
 		assert.Equal(t, nil, err)
 		close()
-=======
+	})
+}
 func TestUpdateMarketStrategy (t *testing.T) {
 	const (
 		validQuoteAssetWithNoMarket = "0ddfa690c7b2ba3b8ecee8200da2420fc502f57f8312c83d466b6f8dced70441"
@@ -821,6 +813,5 @@
 			dontCloseTheMarketBefore,
 		)
 		assert.NotEqual(t, nil, err)
->>>>>>> a9a9c0b3
 	})
 }