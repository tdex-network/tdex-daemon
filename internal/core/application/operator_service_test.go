package application

import (
	"context"
	"fmt"
<<<<<<< HEAD
	dbbadger "github.com/tdex-network/tdex-daemon/internal/infrastructure/storage/db/badger"
	"github.com/tdex-network/tdex-daemon/pkg/crawler"
	"github.com/tdex-network/tdex-daemon/pkg/trade"
	"github.com/vulpemventures/go-elements/network"
=======
>>>>>>> aaa09abc
	"os"
	"testing"
	"time"

	dbbadger "github.com/tdex-network/tdex-daemon/internal/infrastructure/storage/db/badger"
	"github.com/tdex-network/tdex-daemon/pkg/crawler"

	"github.com/stretchr/testify/assert"
	"github.com/tdex-network/tdex-daemon/config"
	"github.com/tdex-network/tdex-daemon/internal/core/domain"
	"github.com/tdex-network/tdex-daemon/pkg/explorer"
)

const (
	marketRepoIsEmpty = true
	tradeRepoIsEmpty = true
	vaultRepoIsEmpty = true
)

var baseAsset = config.GetString(config.BaseAssetKey)

func TestListMarket(t *testing.T) {
	t.Run("ListMarket should return an empty list and a nil error if market repository is empty", func(t *testing.T) {
		operatorService, ctx, close := newTestOperator(marketRepoIsEmpty, tradeRepoIsEmpty, vaultRepoIsEmpty)
		marketInfos, err := operatorService.ListMarket(ctx)
		close()
		assert.Equal(t, nil, err)
		assert.Equal(t, 0, len(marketInfos))
	})

	t.Run("ListMarket should return the number of markets in the market repository", func(t *testing.T) {
		operatorService, ctx, close := newTestOperator(!marketRepoIsEmpty, tradeRepoIsEmpty, vaultRepoIsEmpty)
		marketInfos, err := operatorService.ListMarket(ctx)
		close()
		assert.Equal(t, nil, err)
		assert.Equal(t, 2, len(marketInfos))
	})

}

func TestDepositMarket(t *testing.T) {

	t.Run("DepositMarket with new market", func(t *testing.T) {
		operatorService, ctx, close := newTestOperator(marketRepoIsEmpty, tradeRepoIsEmpty, vaultRepoIsEmpty)

		address, err := operatorService.DepositMarket(ctx, "", "")
		assert.Equal(t, nil, err)

		assert.Equal(
			t,
			"el1qqvead5fpxkjyyl3zwukr7twqrnag40ls0y052s547smxdyeus209ppkmtdyemgkz4rjn8ss8fhjrzc3q9evt7atrgtpff2thf",
			address,
		)

		close()
	})

	t.Run("DepositMarket with invalid base asset", func(t *testing.T) {
		operatorService, ctx, close := newTestOperator(marketRepoIsEmpty, tradeRepoIsEmpty, vaultRepoIsEmpty)

		validQuoteAsset := "5ac9f65c0efcc4775e0baec4ec03abdde22473cd3cf33c0419ca290e0751b225"
		emptyAddress, err := operatorService.DepositMarket(ctx, "", validQuoteAsset)
		assert.Equal(t, domain.ErrInvalidBaseAsset, err)
		assert.Equal(
			t,
			"",
			emptyAddress,
		)

		close()
	})

	t.Run("DepositMarket with valid base asset and empty quote asset", func(t *testing.T) {
		operatorService, ctx, close := newTestOperator(marketRepoIsEmpty, tradeRepoIsEmpty, vaultRepoIsEmpty)

		emptyAddress, err := operatorService.DepositMarket(ctx, baseAsset, "")
		assert.Equal(t, domain.ErrInvalidQuoteAsset, err)
		assert.Equal(
			t,
			"",
			emptyAddress,
		)

		close()
	})

	t.Run("DepositMarket with valid base asset and invalid quote asset", func(t *testing.T) {
		operatorService, ctx, close := newTestOperator(marketRepoIsEmpty, tradeRepoIsEmpty, vaultRepoIsEmpty)

		emptyAddress, err := operatorService.DepositMarket(ctx, baseAsset, "ldjbwjkbfjksdbjkvcsbdjkbcdsjkb")
		assert.Equal(t, domain.ErrInvalidQuoteAsset, err)
		assert.Equal(
			t,
			"",
			emptyAddress,
		)

		close()
	})
}

func TestDepositMarketWithCrawler(t *testing.T) {

	if testing.Short() {
		t.Skip("skipping test in short mode.")
	}

	t.Run("Get address to deposit, fund market and get next address for the market", func(t *testing.T) {

		startNigiriAndWait()

		operatorService, ctx, close := newTestOperator(marketRepoIsEmpty, tradeRepoIsEmpty, !vaultRepoIsEmpty)

		address, err := operatorService.DepositMarket(ctx, "", "")
		assert.Equal(t, nil, err)

		assert.Equal(t, nil, err)
		assert.Equal(
			t,
			"el1qqvead5fpxkjyyl3zwukr7twqrnag40ls0y052s547smxdyeus209ppkmtdyemgkz4rjn8ss8fhjrzc3q9evt7atrgtpff2thf",
			address,
		)

		// Let's depsoit both assets on the same address
		explorerSvc := explorer.NewService(RegtestExplorerAPI)
		_, err = explorerSvc.Faucet(address)
		assert.Equal(t, nil, err)
		time.Sleep(1500 * time.Millisecond)

		_, quoteAsset, err := explorerSvc.Mint(address, 5)
		assert.Equal(t, nil, err)
		time.Sleep(1500 * time.Millisecond)

		// we try to get a child address for the quote asset. Since is not being expicitly initialized, should return ErrMarketNotExist
		failToGetChildAddress, err := operatorService.DepositMarket(ctx, baseAsset, quoteAsset)
		assert.Equal(t, domain.ErrMarketNotExist, err)
		assert.Equal(
			t,
			"",
			failToGetChildAddress,
		)

		// Now we try to intialize (ie. fund) the market by opening it
		err = operatorService.OpenMarket(ctx, baseAsset, quoteAsset)
		assert.Equal(t, nil, err)

		// Now we can derive a childAddress
		childAddress, err := operatorService.DepositMarket(ctx, baseAsset, quoteAsset)
		assert.Equal(t, nil, err)
		assert.Equal(
			t,
			"el1qqfzjp0y057j60avxqgmj9aycqhlq7ke20v20c8dkml68jjs0fu09u9sn55uduay46yyt25tcny0rfqejly5x6dgjw44uk9p8r",
			childAddress,
		)

		close()
		stopNigiri()
	})
}

func TestListSwap(t *testing.T) {
	t.Run("ListSwap should return an empty list and a nil error if there is not trades in TradeRepository", func(t *testing.T) {
		operatorService, ctx, close := newTestOperator(marketRepoIsEmpty, tradeRepoIsEmpty, vaultRepoIsEmpty)
		defer close()

		swapInfos, err := operatorService.ListSwaps(ctx)
		assert.Equal(t, nil, err)
		assert.Equal(t, 0, len(swapInfos))
	})

	t.Run("ListSwap should return the SwapInfo according to the number of trades in the TradeRepository", func(t *testing.T) {
		operatorService, ctx, close := newTestOperator(!marketRepoIsEmpty, !tradeRepoIsEmpty, vaultRepoIsEmpty)
		defer close()

		swapInfos, err := operatorService.ListSwaps(ctx)
		assert.Equal(t, nil, err)
		assert.Equal(t, 1, len(swapInfos))
	})
}

func TestWithdrawMarket(t *testing.T) {
	dbManager, err := mockDb()
	if err != nil {
		t.Fatal(err)
	}

	vaultRepo := dbbadger.NewVaultRepositoryImpl(dbManager)
	unspentRepo := dbbadger.NewUnspentRepositoryImpl(dbManager)
	crawlerSvc := crawler.NewService(crawler.Opts{
		ExplorerSvc:            nil,
		Observables:            []crawler.Observable{},
		ErrorHandler:           func(err error) { fmt.Println(err) },
		IntervalInMilliseconds: 100,
	})
	marketRepo := dbbadger.NewMarketRepositoryImpl(dbManager)

	operatorService := NewOperatorService(
		marketRepo,
		vaultRepo,
		nil,
		unspentRepo,
		nil,
		crawlerSvc,
	)

	t.Run(
		"WithdrawMarketFunds should return raw transaction",
		func(t *testing.T) {
			tx := dbManager.NewTransaction()
			ctx := context.WithValue(context.Background(), "tx", tx)
			rawTx, err := operatorService.WithdrawMarketFunds(ctx, WithdrawMarketReq{
				Market: Market{
					BaseAsset:  "5ac9f65c0efcc4775e0baec4ec03abdde22473cd3cf33c0419ca290e0751b225",
					QuoteAsset: "d73f5cd0954c1bf325f85d7a7ff43a6eb3ea3b516fd57064b85306d43bc1c9ff",
				},
				BalanceToWithdraw: Balance{
					BaseAmount:  4200,
					QuoteAmount: 2300,
				},
				MillisatPerByte: 20,
				Address:         "el1qq22f83p6asdy7jsp4tuke0d9emvxhcenqee5umsn88fsn8gggzlrx0md4hp38rnwcnu9lusmzhmktlt3h5q0gecfpfvx6uac2",
				Push:            false,
			})
			assert.NoError(t, err)
			assert.Equal(t, true, len(rawTx) > 0)
		},
	)

	t.Run(
		"WithdrawMarketFunds should return error for wrong base asset",
		func(t *testing.T) {
			tx := dbManager.NewTransaction()
			ctx := context.WithValue(context.Background(), "tx", tx)
			_, err := operatorService.WithdrawMarketFunds(ctx,
				WithdrawMarketReq{
					Market: Market{
						BaseAsset:  "4144",
						QuoteAsset: "d73f5cd0954c1bf325f85d7a7ff43a6eb3ea3b516fd57064b85306d43bc1c9ff",
					},
					BalanceToWithdraw: Balance{
						BaseAmount:  4200,
						QuoteAmount: 2300,
					},
					MillisatPerByte: 20,
					Address:         "el1qq22f83p6asdy7jsp4tuke0d9emvxhcenqee5umsn88fsn8gggzlrx0md4hp38rnwcnu9lusmzhmktlt3h5q0gecfpfvx6uac2",
					Push:            false,
				})
			assert.Error(t, err)
			assert.Equal(t, err, domain.ErrInvalidBaseAsset)
		},
	)

	t.Run(
		"WithdrawMarketFunds should return error for wrong qoute asset",
		func(t *testing.T) {
			tx := dbManager.NewTransaction()
			ctx := context.WithValue(context.Background(), "tx", tx)
			_, err := operatorService.WithdrawMarketFunds(ctx,
				WithdrawMarketReq{
					Market: Market{
						BaseAsset:  "5ac9f65c0efcc4775e0baec4ec03abdde22473cd3cf33c0419ca290e0751b225",
						QuoteAsset: "eqwqw",
					},
					BalanceToWithdraw: Balance{
						BaseAmount:  4200,
						QuoteAmount: 2300,
					},
					MillisatPerByte: 20,
					Address:         "el1qq22f83p6asdy7jsp4tuke0d9emvxhcenqee5umsn88fsn8gggzlrx0md4hp38rnwcnu9lusmzhmktlt3h5q0gecfpfvx6uac2",
					Push:            false,
				})
			assert.Error(t, err)
			assert.Equal(t, err, domain.ErrMarketNotExist)
		},
	)

	t.Run(
		"WithdrawMarketFunds should return error, not enough money",
		func(t *testing.T) {
			tx := dbManager.NewTransaction()
			ctx := context.WithValue(context.Background(), "tx", tx)
			_, err := operatorService.WithdrawMarketFunds(ctx,
				WithdrawMarketReq{
					Market: Market{
						BaseAsset:  "5ac9f65c0efcc4775e0baec4ec03abdde22473cd3cf33c0419ca290e0751b225",
						QuoteAsset: "d73f5cd0954c1bf325f85d7a7ff43a6eb3ea3b516fd57064b85306d43bc1c9ff",
					},
					BalanceToWithdraw: Balance{
						BaseAmount:  1000000000000,
						QuoteAmount: 2300,
					},
					MillisatPerByte: 20,
					Address:         "el1qq22f83p6asdy7jsp4tuke0d9emvxhcenqee5umsn88fsn8gggzlrx0md4hp38rnwcnu9lusmzhmktlt3h5q0gecfpfvx6uac2",
					Push:            false,
				})
			assert.Error(t, err)
		},
	)

	dbManager.Store.Close()
	dbManager.UnspentStore.Close()
	os.RemoveAll(testDir)
}

func TestBalanceFeeAccount(t *testing.T) {
	dbManager, err := mockDb()
	if err != nil {
		t.Fatal(err)
	}

	vaultRepo := dbbadger.NewVaultRepositoryImpl(dbManager)
	unspentRepo := dbbadger.NewUnspentRepositoryImpl(dbManager)
	crawlerSvc := crawler.NewService(crawler.Opts{
		ExplorerSvc:            nil,
		Observables:            []crawler.Observable{},
		ErrorHandler:           func(err error) { fmt.Println(err) },
		IntervalInMilliseconds: 100,
	})
	marketRepo := dbbadger.NewMarketRepositoryImpl(dbManager)

	operatorService := NewOperatorService(
		marketRepo,
		vaultRepo,
		nil,
		unspentRepo,
		nil,
		crawlerSvc,
	)

	t.Run(
		"FeeAccountBalance should return fee account balance",
		func(t *testing.T) {
			tx := dbManager.NewTransaction()
			ctx := context.WithValue(context.Background(), "tx", tx)
			balance, err := operatorService.FeeAccountBalance(ctx)

			assert.NoError(t, err)
			assert.Equal(t, balance, int64(100000000))
		},
	)

	dbManager.Store.Close()
	dbManager.UnspentStore.Close()
	os.RemoveAll(testDir)
}

<<<<<<< HEAD
func TestGetCollectedMarketFee(t *testing.T) {

	operatorService, ctx, closeOperato := newTestOperator(
		marketRepoIsEmpty,
		tradeRepoIsEmpty,
	)

	defer closeOperato()

	traderSvc, ctx, closeTrader := newTestTrader()
	defer closeTrader()

	markets, err := traderSvc.GetTradableMarkets(ctx)
	if err != nil {
		t.Fatal(err)
	}

	market := markets[0].Market
	preview, err := traderSvc.GetMarketPrice(ctx, market, TradeSell, 30000000)
	if err != nil {
		t.Fatal(err)
	}

	proposerWallet, err := trade.NewRandomWallet(&network.Regtest)
	if err != nil {
		t.Fatal(err)
	}

	t.Run("GetCollectedMarketFee", func(t *testing.T) {
		swapRequest, err := newSwapRequest(
			proposerWallet,
			market.BaseAsset, 30000000,
			market.QuoteAsset, preview.Amount,
		)
		if err != nil {
			t.Fatal(err)
		}

		_, swapFail, _, err := traderSvc.TradePropose(
			ctx,
			market,
			TradeSell,
			swapRequest,
		)
		if err != nil {
			t.Fatal(err)
		}
		if swapFail != nil {
			t.Fatal(swapFail.GetFailureMessage())
		}

		fee, err := operatorService.GetCollectedMarketFee(ctx, market)
		if err != nil {
			t.Fatal(err)
		}

		assert.Equal(t, 0, len(fee.CollectedFees))

		fee, err = operatorService.GetCollectedMarketFee(ctx, market)
		if err != nil {
			t.Fatal(err)
		}

		tradeRepo := dbbadger.NewTradeRepositoryImpl(dbManager)
		trades, err := tradeRepo.GetAllTradesByMarket(ctx, market.QuoteAsset)
		if err != nil {
			t.Fatal(err)
		}

		tr := trades[0]
		err = tradeRepo.UpdateTrade(
			ctx,
			&tr.ID,
			func(trade *domain.Trade) (*domain.Trade, error) {
				trade.Status = domain.CompletedStatus
				return trade, nil
			},
		)
		if err != nil {
			t.Fatal(err)
		}

		fee, err = operatorService.GetCollectedMarketFee(ctx, market)
		if err != nil {
			t.Fatal(err)
		}

		assert.Equal(t, 1, len(fee.CollectedFees))
		assert.Equal(
			t,
			int64(25),
			fee.TotalCollectedFeesPerAsset[network.Regtest.AssetID],
		)
	})

=======
func TestListMarketExternalAddresses(t *testing.T) {
	const (
		validQuoteAsset = "d090c403610fe8a9e31967355929833bc8a8fe08429e630162d1ecbf29fdf28b"
		validBaseAsset = "5ac9f65c0efcc4775e0baec4ec03abdde22473cd3cf33c0419ca290e0751b225"
		validQuoteAssetWithNoMarket = "0ddfa690c7b2ba3b8ecee8200da2420fc502f57f8312c83d466b6f8dced70441"
		invalidAsset = "aaa001zzzDL"
	)

	const (
		vaultIsEmpty = true
		vaultIsNotEmpty = false
	)

	listMarketExternalRequest := func(
		baseAsset string, 
		quoteAsset string,
		repoIsEmpty bool,
	) ([]string, error) {
		operatorService, ctx, close := newTestOperator(!marketRepoIsEmpty, tradeRepoIsEmpty, repoIsEmpty)
		defer close()
		market := Market{
			QuoteAsset: quoteAsset,
			BaseAsset: baseAsset,
		}
		return operatorService.ListMarketExternalAddresses(ctx, market)
	}


	t.Run("should return error if baseAsset is an invalid asset string", func(t *testing.T) {
		_, err := listMarketExternalRequest(invalidAsset, validQuoteAsset, vaultIsNotEmpty)
		assert.NotEqual(t, nil, err)
	})

	t.Run("should return error if quoteAsset is an invalid asset string", func(t *testing.T) {
		_, err := listMarketExternalRequest(validBaseAsset, invalidAsset, vaultIsNotEmpty)
		assert.NotEqual(t, nil, err)
	})

	t.Run("should return error if market is not found for the given quoteAsset", func(t *testing.T) {
		_, err := listMarketExternalRequest(validBaseAsset, validQuoteAssetWithNoMarket, vaultIsNotEmpty)
		assert.NotEqual(t, nil, err)
	})

	t.Run("should return an error if the Vault repository is empty", func(t *testing.T) {
		_, err := listMarketExternalRequest(validBaseAsset, validQuoteAsset, vaultIsEmpty)
		assert.NotEqual(t, nil, err)
	})

	t.Run("should return a list of addresses and a nil error if the market argument is valid", func(t *testing.T) {
		addresses, err := listMarketExternalRequest(validBaseAsset, validQuoteAsset, vaultIsNotEmpty)
		assert.Equal(t, nil, err)
		assert.NotEqual(t, nil, addresses)
		assert.Equal(t, 1, len(addresses))
	})
>>>>>>> aaa09abc
}<|MERGE_RESOLUTION|>--- conflicted
+++ resolved
@@ -3,19 +3,13 @@
 import (
 	"context"
 	"fmt"
-<<<<<<< HEAD
 	dbbadger "github.com/tdex-network/tdex-daemon/internal/infrastructure/storage/db/badger"
 	"github.com/tdex-network/tdex-daemon/pkg/crawler"
 	"github.com/tdex-network/tdex-daemon/pkg/trade"
 	"github.com/vulpemventures/go-elements/network"
-=======
->>>>>>> aaa09abc
 	"os"
 	"testing"
 	"time"
-
-	dbbadger "github.com/tdex-network/tdex-daemon/internal/infrastructure/storage/db/badger"
-	"github.com/tdex-network/tdex-daemon/pkg/crawler"
 
 	"github.com/stretchr/testify/assert"
 	"github.com/tdex-network/tdex-daemon/config"
@@ -25,8 +19,8 @@
 
 const (
 	marketRepoIsEmpty = true
-	tradeRepoIsEmpty = true
-	vaultRepoIsEmpty = true
+	tradeRepoIsEmpty  = true
+	vaultRepoIsEmpty  = true
 )
 
 var baseAsset = config.GetString(config.BaseAssetKey)
@@ -356,12 +350,12 @@
 	os.RemoveAll(testDir)
 }
 
-<<<<<<< HEAD
 func TestGetCollectedMarketFee(t *testing.T) {
 
 	operatorService, ctx, closeOperato := newTestOperator(
 		marketRepoIsEmpty,
 		tradeRepoIsEmpty,
+		vaultRepoIsEmpty,
 	)
 
 	defer closeOperato()
@@ -452,22 +446,23 @@
 		)
 	})
 
-=======
+}
+
 func TestListMarketExternalAddresses(t *testing.T) {
 	const (
-		validQuoteAsset = "d090c403610fe8a9e31967355929833bc8a8fe08429e630162d1ecbf29fdf28b"
-		validBaseAsset = "5ac9f65c0efcc4775e0baec4ec03abdde22473cd3cf33c0419ca290e0751b225"
+		validQuoteAsset             = "d090c403610fe8a9e31967355929833bc8a8fe08429e630162d1ecbf29fdf28b"
+		validBaseAsset              = "5ac9f65c0efcc4775e0baec4ec03abdde22473cd3cf33c0419ca290e0751b225"
 		validQuoteAssetWithNoMarket = "0ddfa690c7b2ba3b8ecee8200da2420fc502f57f8312c83d466b6f8dced70441"
-		invalidAsset = "aaa001zzzDL"
+		invalidAsset                = "aaa001zzzDL"
 	)
 
 	const (
-		vaultIsEmpty = true
+		vaultIsEmpty    = true
 		vaultIsNotEmpty = false
 	)
 
 	listMarketExternalRequest := func(
-		baseAsset string, 
+		baseAsset string,
 		quoteAsset string,
 		repoIsEmpty bool,
 	) ([]string, error) {
@@ -475,11 +470,10 @@
 		defer close()
 		market := Market{
 			QuoteAsset: quoteAsset,
-			BaseAsset: baseAsset,
+			BaseAsset:  baseAsset,
 		}
 		return operatorService.ListMarketExternalAddresses(ctx, market)
 	}
-
 
 	t.Run("should return error if baseAsset is an invalid asset string", func(t *testing.T) {
 		_, err := listMarketExternalRequest(invalidAsset, validQuoteAsset, vaultIsNotEmpty)
@@ -507,5 +501,4 @@
 		assert.NotEqual(t, nil, addresses)
 		assert.Equal(t, 1, len(addresses))
 	})
->>>>>>> aaa09abc
 }