--- conflicted
+++ resolved
@@ -11,46 +11,6 @@
 }
 
 type Unspent struct {
-<<<<<<< HEAD
-	txID            string
-	vOut            uint32
-	value           uint64
-	assetHash       string
-	valueCommitment string
-	assetCommitment string
-	scriptPubKey    []byte
-	nonce           []byte
-	rangeProof      []byte
-	surjectionProof []byte
-	address         string
-	spent           bool
-	locked          bool
-	lockedBy        *uuid.UUID
-	confirmed       bool
-}
-
-func NewUnspent(
-	txID string, vOut uint32,
-	value uint64, assetHash string, scriptPubKey []byte,
-	valueCommitment, assetCommitment string,
-	nonce, rangeProof, surjectionProof []byte,
-	address string, confirmed bool,
-) Unspent {
-	return Unspent{
-		txID:            txID,
-		vOut:            vOut,
-		value:           value,
-		assetHash:       assetHash,
-		valueCommitment: valueCommitment,
-		assetCommitment: assetCommitment,
-		nonce:           nonce,
-		rangeProof:      rangeProof,
-		surjectionProof: surjectionProof,
-		address:         address,
-		scriptPubKey:    scriptPubKey,
-		confirmed:       confirmed,
-	}
-=======
 	TxID            string
 	VOut            uint32
 	Value           uint64
@@ -66,7 +26,6 @@
 	Locked          bool
 	LockedBy        *uuid.UUID
 	Confirmed       bool
->>>>>>> 0802fc47
 }
 
 type BalanceInfo struct {
@@ -75,53 +34,6 @@
 	UnconfirmedBalance uint64
 }
 
-<<<<<<< HEAD
-func (u *Unspent) Address() string {
-	return u.address
-}
-
-func (u *Unspent) AssetHash() string {
-	return u.assetHash
-}
-
-func (u *Unspent) Value() uint64 {
-	return u.value
-}
-
-func (u *Unspent) TxID() string {
-	return u.txID
-}
-
-func (u *Unspent) VOut() uint32 {
-	return u.vOut
-}
-
-func (u *Unspent) ValueCommitment() string {
-	return u.valueCommitment
-}
-
-func (u *Unspent) AssetCommitment() string {
-	return u.assetCommitment
-}
-
-func (u *Unspent) Script() []byte {
-	return u.scriptPubKey
-}
-
-func (u *Unspent) Nonce() []byte {
-	return u.nonce
-}
-
-func (u *Unspent) RangeProof() []byte {
-	return u.rangeProof
-}
-
-func (u *Unspent) SurjectionProof() []byte {
-	return u.surjectionProof
-}
-
-=======
->>>>>>> 0802fc47
 func (u *Unspent) Lock(tradeID *uuid.UUID) {
 	u.Locked = true
 	u.LockedBy = tradeID
@@ -156,32 +68,11 @@
 }
 
 func (u *Unspent) IsKeyEqual(key UnspentKey) bool {
-<<<<<<< HEAD
-	return u.txID == key.TxID && u.vOut == key.VOut
-}
-
-func (u *Unspent) LockedBy() *uuid.UUID {
-	return u.lockedBy
-=======
 	return u.TxID == key.TxID && u.VOut == key.VOut
->>>>>>> 0802fc47
 }
 
 func (u *Unspent) ToUtxo() explorer.Utxo {
 	return explorer.NewWitnessUtxo(
-<<<<<<< HEAD
-		u.txID,
-		u.vOut,
-		u.value,
-		u.assetHash,
-		u.valueCommitment,
-		u.assetCommitment,
-		u.scriptPubKey,
-		u.nonce,
-		u.rangeProof,
-		u.surjectionProof,
-		u.confirmed,
-=======
 		u.TxID,
 		u.VOut,
 		u.Value,
@@ -193,6 +84,5 @@
 		u.RangeProof,
 		u.SurjectionProof,
 		u.Confirmed,
->>>>>>> 0802fc47
 	)
 }