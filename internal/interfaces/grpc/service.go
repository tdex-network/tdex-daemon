package grpcinterface

import (
	"bytes"
	"context"
	"crypto/tls"
	"fmt"
	"math/big"
	"net"
	"net/http"
	"os"
	"path/filepath"

<<<<<<< HEAD
	"github.com/improbable-eng/grpc-web/go/grpcweb"
=======
	reflectionv1 "github.com/tdex-network/reflection/api-spec/protobuf/gen/reflection/v1"

	"github.com/tdex-network/reflection"

	"github.com/tdex-network/tdex-daemon/pkg/wallet"

>>>>>>> b9044966
	"github.com/tdex-network/tdex-daemon/internal/core/ports"
	"golang.org/x/net/http2"
	"golang.org/x/net/http2/h2c"

	"google.golang.org/grpc/credentials"
	"google.golang.org/grpc/credentials/insecure"

	log "github.com/sirupsen/logrus"
	"github.com/tdex-network/tdex-daemon/internal/core/application"
	interfaces "github.com/tdex-network/tdex-daemon/internal/interfaces"
	grpchandler "github.com/tdex-network/tdex-daemon/internal/interfaces/grpc/handler"
	"github.com/tdex-network/tdex-daemon/internal/interfaces/grpc/interceptor"
	"github.com/tdex-network/tdex-daemon/internal/interfaces/grpc/permissions"
	httpinterface "github.com/tdex-network/tdex-daemon/internal/interfaces/http"
	"github.com/tdex-network/tdex-daemon/pkg/macaroons"
	"google.golang.org/grpc"
	"gopkg.in/macaroon-bakery.v2/bakery"

	daemonv2 "github.com/tdex-network/tdex-daemon/api-spec/protobuf/gen/tdex-daemon/v2"
	tdexv1 "github.com/tdex-network/tdex-daemon/api-spec/protobuf/gen/tdex/v1"

	"github.com/grpc-ecosystem/grpc-gateway/v2/runtime"
)

const (
	// OperatorTLSKeyFile is the name of the TLS key file for the Operator
	// interface.
	OperatorTLSKeyFile = "key.pem"
	// OperatorTLSCertFile is the name of the TLS certificate file for the
	// Operator interface.
	OperatorTLSCertFile = "cert.pem"
	// Location is used as the macaroon's location hint. This is not verified as
	// part of the macaroons itself. Check the doc for more info:
	// https://github.com/go-macaroon/macaroon#func-macaroon-location.
	Location = "tdexd"
	// DbFile is the name of the macaroon database file.
	DBFile = "macaroons.db"
	// AdminMacaroonFile is the name of the admin macaroon.
	AdminMacaroonFile = "admin.macaroon"
	// ReadOnlyMacaroonFile is the name of the read-only macaroon.
	ReadOnlyMacaroonFile = "readonly.macaroon"
	// MarketMacaroonFile is the name of the macaroon allowing to open, close and
	// update the strategy of a market.
	MarketMacaroonFile = "market.macaroon"
	// PriceMacaroonFile is the name of the macaroon allowing to update only the
	// prices of markets.
	PriceMacaroonFile = "price.macaroon"
	// WalletMacaroonFile is the name of the macaroon allowing to manage the
	// so called "Wallet" subaccount of the daemon's wallet.
	WalletMacaroonFile = "wallet.macaroon"
	// WebhookMacaroonFile is the name of the macaroon allowing to add, remove or
	// list webhooks.
	WebhookMacaroonFile = "webhook.macaroon"
)

var (
	serialNumberLimit = new(big.Int).Lsh(big.NewInt(1), 128)

	Macaroons = map[string][]bakery.Op{
		AdminMacaroonFile:    permissions.AdminPermissions(),
		ReadOnlyMacaroonFile: permissions.ReadOnlyPermissions(),
		MarketMacaroonFile:   permissions.MarketPermissions(),
		PriceMacaroonFile:    permissions.PricePermissions(),
		WebhookMacaroonFile:  permissions.WebhookPermissions(),
		WalletMacaroonFile:   permissions.WalletPermissions(),
	}
)

type service struct {
	opts        ServiceOpts
	macaroonSvc *macaroons.Service

	operatorServer *http.Server
	tradeServer    *http.Server
	password       string
}

type ServiceOpts struct {
	NoMacaroons bool

	Datadir                  string
	DBLocation               string
	TLSLocation              string
	MacaroonsLocation        string
	OperatorExtraIPs         []string
	OperatorExtraDomains     []string
	WalletUnlockPasswordFile string

	OperatorPort int
	TradePort    int
	TradeTLSKey  string
	TradeTLSCert string

	AppConfig *application.Config
	BuildData ports.BuildData

	NoOperatorTls bool
	ConnectAddr   string
	ConnectProto  string
}

func (o ServiceOpts) validate() error {
	if !pathExists(o.Datadir) {
		return fmt.Errorf("%s: datadir must be an existing directory", o.Datadir)
	}

	if !o.NoMacaroons {
		macDir := o.macaroonsDatadir()
		adminMacExists := pathExists(filepath.Join(macDir, AdminMacaroonFile))
		roMacExists := pathExists(filepath.Join(macDir, ReadOnlyMacaroonFile))
		marketMacExists := pathExists(filepath.Join(macDir, MarketMacaroonFile))
		priceMacExists := pathExists(filepath.Join(macDir, PriceMacaroonFile))

		if adminMacExists != roMacExists ||
			adminMacExists != marketMacExists ||
			adminMacExists != priceMacExists {
			return fmt.Errorf(
				"all macaroons must be either existing or not in path %s", macDir,
			)
		}
	}

	if !o.NoOperatorTls {
		tlsDir := o.tlsDatadir()
		tlsKeyExists := pathExists(filepath.Join(tlsDir, OperatorTLSKeyFile))
		tlsCertExists := pathExists(filepath.Join(tlsDir, OperatorTLSCertFile))
		if !tlsKeyExists && tlsCertExists {
			return fmt.Errorf(
				"found %s file but %s is missing. Please delete %s to make the "+
					"daemon recreating both files in path %s",
				OperatorTLSCertFile, OperatorTLSKeyFile, OperatorTLSCertFile, tlsDir,
			)
		}

		if len(o.OperatorExtraIPs) > 0 {
			for _, ip := range o.OperatorExtraIPs {
				if net.ParseIP(ip) == nil {
					return fmt.Errorf("invalid operator extra ip %s", ip)
				}
			}
		}
	}

	if ok := isValidPort(o.OperatorPort); !ok {
		return fmt.Errorf("operator port must be in range [%d, %d]", minPort, maxPort)
	}
	if ok := isValidPort(o.TradePort); !ok {
		return fmt.Errorf("trade port must be in range [%d, %d]", minPort, maxPort)
	}

	tradeTLSKeyExist := pathExists(o.TradeTLSKey)
	tradeTLSCertExist := pathExists(o.TradeTLSCert)
	if tradeTLSKeyExist != tradeTLSCertExist {
		return fmt.Errorf(
			"TLS key and certificate for Trade interface must be either existing " +
				"or undefined",
		)
	}

	if o.WalletUnlockPasswordFile != "" {
		if !pathExists(o.WalletUnlockPasswordFile) {
			return fmt.Errorf("wallet unlock password file not found")
		}
	}

	if o.AppConfig == nil {
		return fmt.Errorf("missing app config")
	}
	if err := o.AppConfig.Validate(); err != nil {
		return fmt.Errorf("invalid app config: %s", err)
	}

	if o.BuildData == nil {
		return fmt.Errorf("missing build data")
	}

	return nil
}

func (o ServiceOpts) dbDatadir() string {
	return filepath.Join(o.Datadir, o.DBLocation)
}

func (o ServiceOpts) macaroonsDatadir() string {
	return filepath.Join(o.Datadir, o.MacaroonsLocation)
}

func (o ServiceOpts) tlsDatadir() string {
	return filepath.Join(o.Datadir, o.TLSLocation)
}

func (o ServiceOpts) operatorTLSKey() string {
	if o.NoOperatorTls {
		return ""
	}
	return filepath.Join(o.tlsDatadir(), OperatorTLSKeyFile)
}

func (o ServiceOpts) operatorTLSCert() string {
	if o.NoOperatorTls {
		return ""
	}
	return filepath.Join(o.tlsDatadir(), OperatorTLSCertFile)
}

func (o ServiceOpts) operatorTLSConfig() (*tls.Config, error) {
	if o.NoOperatorTls {
		return nil, nil
	}
	return getTlsConfig(o.operatorTLSKey(), o.operatorTLSCert())
}

func (o ServiceOpts) tradeTLSConfig() (*tls.Config, error) {
	if o.TradeTLSCert == "" {
		return nil, nil
	}
	return getTlsConfig(o.TradeTLSKey, o.TradeTLSCert)
}

func (o ServiceOpts) operatorServerAddr() string {
	return fmt.Sprintf(":%d", o.OperatorPort)
}

func (o ServiceOpts) tradeServerAddr() string {
	return fmt.Sprintf(":%d", o.TradePort)
}

func (o ServiceOpts) tradeClientAddr() string {
	return fmt.Sprintf("localhost:%d", o.TradePort)
}

func NewService(opts ServiceOpts) (interfaces.Service, error) {
	if err := opts.validate(); err != nil {
		return nil, fmt.Errorf("invalid opts: %s", err)
	}

	var macaroonSvc *macaroons.Service
	if !opts.NoMacaroons {
		macaroonSvc, _ = macaroons.NewService(
			opts.dbDatadir(), Location, DBFile, false, macaroons.IPLockChecker,
		)
		if err := permissions.Validate(); err != nil {
			return nil, err
		}
	}

	if !opts.NoOperatorTls {
		if err := generateOperatorTLSKeyCert(
			opts.tlsDatadir(), opts.OperatorExtraIPs, opts.OperatorExtraDomains,
		); err != nil {
			return nil, err
		}
	}

	var password string
	if opts.WalletUnlockPasswordFile != "" {
		passwordBytes, err := os.ReadFile(opts.WalletUnlockPasswordFile)
		if err != nil {
			return nil, err
		}

		trimmedPass := bytes.TrimFunc(passwordBytes, func(r rune) bool {
			return r == 10 || r == 32
		})

		password = string(trimmedPass)
	}

	return &service{
		opts:        opts,
		macaroonSvc: macaroonSvc,
		password:    password,
	}, nil
}

func (s *service) Start() error {
	withWalletOnly := true
	if err := s.start(withWalletOnly); err != nil {
		return err
	}

	if s.opts.WalletUnlockPasswordFile != "" {
		pwdBytes, _ := os.ReadFile(s.opts.WalletUnlockPasswordFile)
		password := string(pwdBytes)

		if err := s.opts.AppConfig.WalletService().Wallet().Unlock(
			context.Background(), password,
		); err != nil {
			return fmt.Errorf("failed to auto unlock wallet: %s", err)
		}

		s.onUnlock(password)
	}

	return nil
}

func (s *service) Stop() {
	if s.password != "" {
		walletSvc := s.opts.AppConfig.WalletService().Wallet()
		//nolint
		walletSvc.Lock(context.Background(), s.password)
	}
	stopMacaroonSvc := true
	s.stop(stopMacaroonSvc)

	s.opts.AppConfig.RepoManager().Close()
	log.Debug("closed connection with database")

	s.opts.AppConfig.PubSubService().Close()
	log.Debug("closed connection with pubsub")

	s.opts.AppConfig.WalletService().Close()
	log.Debug("closed connection with ocean wallet")
}

func (s *service) withMacaroons() bool {
	return !s.opts.NoMacaroons
}

func (s *service) start(withWalletOnly bool) error {
	operatorTlsConfig, err := s.opts.operatorTLSConfig()
	if err != nil {
		return err
	}
	operatorServer, err := s.newOperatorServer(
		operatorTlsConfig, !withWalletOnly,
	)
	if err != nil {
		return err
	}

	var tradeServer *http.Server
	if !withWalletOnly {
		tradeTlsConfig, err := s.opts.tradeTLSConfig()
		if err != nil {
			return err
		}
		tradeServer, err = s.newTradeServer(tradeTlsConfig)
		if err != nil {
			return err
		}
	}

	s.operatorServer = operatorServer
	s.tradeServer = tradeServer

	if s.opts.NoOperatorTls {
		//nolint
		go s.operatorServer.ListenAndServe()
	} else {
		//nolint
		go s.operatorServer.ListenAndServeTLS("", "")
	}
	log.Infof("wallet interface is listening on %s", s.opts.operatorServerAddr())

	if !withWalletOnly {
		if len(s.opts.TradeTLSCert) <= 0 {
			//nolint
			go s.tradeServer.ListenAndServe()
		} else {
			//nolint
			go s.tradeServer.ListenAndServeTLS("", "")
		}
		log.Infof("operator interface is listening on %s", s.opts.operatorServerAddr())
		log.Infof("trade interface is listening on %s", s.opts.tradeServerAddr())
	}

	return nil
}

func (s *service) stop(stopMacaroonSvc bool) {
	if s.withMacaroons() && stopMacaroonSvc {
		//nolint
		s.macaroonSvc.Close()
		log.Debug("closed connection with macaroon db")
	}

	//nolint
	s.operatorServer.Shutdown(context.Background())
	log.Debug("stopped operator server")

	if s.tradeServer != nil {
		//nolint
		s.tradeServer.Shutdown(context.Background())
		log.Debug("stopped trade server")
	}
}

func (s *service) newOperatorServer(
	tlsConfig *tls.Config, withOperatorHandler bool,
) (*http.Server, error) {
	serverOpts := []grpc.ServerOption{
		interceptor.UnaryInterceptor(s.macaroonSvc),
		interceptor.StreamInterceptor(s.macaroonSvc),
	}

	creds := insecure.NewCredentials()
	if tlsConfig != nil {
		creds = credentials.NewTLS(tlsConfig)
	}
	serverOpts = append(serverOpts, grpc.Creds(creds))

	var adminMacaroonPath string
	if s.withMacaroons() {
		adminMacaroonPath = filepath.Join(
			s.opts.macaroonsDatadir(), AdminMacaroonFile,
		)
	}

	grpcServer := grpc.NewServer(serverOpts...)

	walletHandler := grpchandler.NewWalletHandler(
		s.opts.AppConfig.UnlockerService(), s.opts.BuildData, adminMacaroonPath,
		s.onInit, s.onUnlock, s.onLock, s.onChangePwd,
	)
	daemonv2.RegisterWalletServiceServer(
		grpcServer, walletHandler,
	)

	if withOperatorHandler {
		operatorHandler := grpchandler.NewOperatorHandler(
			s.opts.AppConfig.OperatorService(),
		)
		daemonv2.RegisterOperatorServiceServer(grpcServer, operatorHandler)
	}
	reflection.Register(grpcOperatorServer)

	// grpcweb wrapped server
	grpcWebServer := grpcweb.WrapServer(
		grpcServer,
		grpcweb.WithCorsForRegisteredEndpointsOnly(false),
		grpcweb.WithOriginFunc(func(origin string) bool { return true }),
	)

	tdexConnectSvc, err := httpinterface.NewTdexConnectService(
		s.opts.AppConfig.WalletService().Wallet(),
		adminMacaroonPath,
		s.opts.operatorTLSCert(),
		s.opts.ConnectAddr,
		s.opts.ConnectProto,
	)
	if err != nil {
		return nil, err
	}

	httpHandlers := map[string]http.HandlerFunc{
		"/":             tdexConnectSvc.RootHandler,
		"/tdexdconnect": tdexConnectSvc.AuthHandler,
	}

<<<<<<< HEAD
	handler := router(grpcServer, grpcWebServer, nil, httpHandlers)
	mux := http.NewServeMux()
	mux.Handle("/", handler)
=======
	var muxTrade cmux.CMux
	var grpcTradeServer *grpc.Server
	var http1TradeServer, http2TradeServer *http.Server
	if !withUnlockerOnly {
		// gRPC Trade server
		tradeAddr := s.opts.TradeAddress
		tradeTLSKey := s.opts.TradeTLSKey
		tradeTLSCert := s.opts.TradeTLSCert
		grpcTradeServer = grpc.NewServer(unaryInterceptor, streamInterceptor)
		tradeHandler := grpchandler.NewTradeHandler(s.opts.TradeSvc)
		tradeOldHandler := grpchandler.NewTradeOldHandler(s.opts.TradeSvc)
		tdexv1.RegisterTradeServiceServer(grpcTradeServer, tradeHandler)
		tdexold.RegisterTradeServer(grpcTradeServer, tradeOldHandler)
		transportHandler := grpchandler.NewTransportHandler()
		tdexv1.RegisterTransportServiceServer(grpcTradeServer, transportHandler)
		reflection.Register(grpcTradeServer)

		insecure := len(tradeTLSCert) <= 0
		tradeGrpcGateway, err := s.tradeGrpcGateway(context.Background(), insecure)
		if err != nil {
			return nil, err
		}
>>>>>>> b9044966

	httpServerHandler := http.Handler(mux)
	if s.opts.NoOperatorTls {
		httpServerHandler = h2c.NewHandler(httpServerHandler, &http2.Server{})
	}

	return &http.Server{
		Addr:      s.opts.operatorServerAddr(),
		Handler:   httpServerHandler,
		TLSConfig: tlsConfig,
	}, nil
}

func (s *service) newTradeServer(tlsConfig *tls.Config) (*http.Server, error) {
	serverOpts := []grpc.ServerOption{
		interceptor.UnaryInterceptor(s.macaroonSvc),
		interceptor.StreamInterceptor(s.macaroonSvc),
	}

	creds := insecure.NewCredentials()
	if tlsConfig != nil {
		creds = credentials.NewTLS(tlsConfig)
	}
	serverOpts = append(serverOpts, grpc.Creds(creds))

	grpcServer := grpc.NewServer(serverOpts...)
	tradeHandler := grpchandler.NewTradeHandler(s.opts.AppConfig.TradeService())
	tdexv1.RegisterTradeServiceServer(grpcServer, tradeHandler)
	transportHandler := grpchandler.NewTransportHandler()
	tdexv1.RegisterTransportServiceServer(grpcServer, transportHandler)

	// grpcweb wrapped server
	grpcWebServer := grpcweb.WrapServer(
		grpcServer,
		grpcweb.WithCorsForRegisteredEndpointsOnly(false),
		grpcweb.WithOriginFunc(func(origin string) bool { return true }),
	)

	// grpc gateway reverse proxy
	dialOpts := make([]grpc.DialOption, 0)
	if len(s.opts.TradeTLSCert) <= 0 {
		dialOpts = append(dialOpts, grpc.WithTransportCredentials(insecure.NewCredentials()))
	} else {
		dialOpts = append(dialOpts, grpc.WithTransportCredentials(
			// #nosec
			credentials.NewTLS(&tls.Config{
				InsecureSkipVerify: true,
			}),
		))
	}
	conn, err := grpc.DialContext(
		context.Background(), s.opts.tradeClientAddr(), dialOpts...,
	)
	if err != nil {
		return nil, err
	}
	gwmux := runtime.NewServeMux()
	if err := tdexv1.RegisterTransportServiceHandler(
		context.Background(), gwmux, conn,
	); err != nil {
		return nil, err
	}
	if err := tdexv1.RegisterTradeServiceHandler(
		context.Background(), gwmux, conn,
	); err != nil {
		return nil, err
	}
	grpcGateway := http.Handler(gwmux)

	handler := router(grpcServer, grpcWebServer, grpcGateway, nil)
	mux := http.NewServeMux()
	mux.Handle("/", handler)

	httpServerHandler := http.Handler(mux)
	if s.opts.NoOperatorTls {
		httpServerHandler = h2c.NewHandler(httpServerHandler, &http2.Server{})
	}

	return &http.Server{
		Addr:      s.opts.tradeServerAddr(),
		Handler:   httpServerHandler,
		TLSConfig: tlsConfig,
	}, nil
}

func (s *service) onInit(password string) {
	s.password = password

	if !s.withMacaroons() {
		return
	}

	pwd := []byte(password)
	if err := s.macaroonSvc.CreateUnlock(&pwd); err != nil {
		log.WithError(err).Warn("failed to unlock macaroon store")
	}
	if err := genMacaroons(
		context.Background(), s.macaroonSvc, s.opts.macaroonsDatadir(),
	); err != nil {
		log.WithError(err).Warn("failed to create macaroons")
	}
}

func (s *service) onUnlock(password string) {
	if s.password == "" {
		s.password = password
	}

	if s.withMacaroons() {
		pwd := []byte(password)
		if err := s.macaroonSvc.CreateUnlock(&pwd); err != nil {
			if err != macaroons.ErrAlreadyUnlocked {
				log.WithError(err).Warn("failed to unlock macaroon store")
			}
		}
		if err := genMacaroons(
			context.Background(), s.macaroonSvc, s.opts.macaroonsDatadir(),
		); err != nil {
			log.WithError(err).Warn("failed to create macaroons")
		}
	}

	stopMacaroonSvc := true
	s.stop(!stopMacaroonSvc)

	withWalletOnly := true
	if err := s.start(!withWalletOnly); err != nil {
		log.WithError(err).Warn("failed to load handlers to interface after unlock")
	}
<<<<<<< HEAD
}
=======
	if err := reflectionv1.RegisterReflectionServiceHandler(ctx, grpcGatewayMux, conn); err != nil {
		return nil, err
	}
>>>>>>> b9044966

func (s *service) onLock(_ string) {
	stopMacaroonSvc := true
	s.stop(stopMacaroonSvc)
	withWalletOnly := true
	//nolint
	s.start(withWalletOnly)
}

func (s *service) onChangePwd(oldPassword, newPassword string) {
	if !s.withMacaroons() {
		return
	}
	oldPwd, newPwd := []byte(oldPassword), []byte(newPassword)
	if err := s.macaroonSvc.ChangePassword(oldPwd, newPwd); err != nil {
		log.WithError(err).Warn("failed to change password of macaroon store")
	}
}<|MERGE_RESOLUTION|>--- conflicted
+++ resolved
@@ -11,38 +11,28 @@
 	"os"
 	"path/filepath"
 
-<<<<<<< HEAD
+	reflectionv1 "github.com/tdex-network/reflection/api-spec/protobuf/gen/reflection/v1"
+	daemonv2 "github.com/tdex-network/tdex-daemon/api-spec/protobuf/gen/tdex-daemon/v2"
+	tdexv1 "github.com/tdex-network/tdex-daemon/api-spec/protobuf/gen/tdex/v1"
+
+	"github.com/grpc-ecosystem/grpc-gateway/v2/runtime"
 	"github.com/improbable-eng/grpc-web/go/grpcweb"
-=======
-	reflectionv1 "github.com/tdex-network/reflection/api-spec/protobuf/gen/reflection/v1"
-
+	log "github.com/sirupsen/logrus"
 	"github.com/tdex-network/reflection"
-
-	"github.com/tdex-network/tdex-daemon/pkg/wallet"
-
->>>>>>> b9044966
+	"github.com/tdex-network/tdex-daemon/internal/core/application"
 	"github.com/tdex-network/tdex-daemon/internal/core/ports"
-	"golang.org/x/net/http2"
-	"golang.org/x/net/http2/h2c"
-
-	"google.golang.org/grpc/credentials"
-	"google.golang.org/grpc/credentials/insecure"
-
-	log "github.com/sirupsen/logrus"
-	"github.com/tdex-network/tdex-daemon/internal/core/application"
 	interfaces "github.com/tdex-network/tdex-daemon/internal/interfaces"
 	grpchandler "github.com/tdex-network/tdex-daemon/internal/interfaces/grpc/handler"
 	"github.com/tdex-network/tdex-daemon/internal/interfaces/grpc/interceptor"
 	"github.com/tdex-network/tdex-daemon/internal/interfaces/grpc/permissions"
 	httpinterface "github.com/tdex-network/tdex-daemon/internal/interfaces/http"
 	"github.com/tdex-network/tdex-daemon/pkg/macaroons"
+	"golang.org/x/net/http2"
+	"golang.org/x/net/http2/h2c"
 	"google.golang.org/grpc"
+	"google.golang.org/grpc/credentials"
+	"google.golang.org/grpc/credentials/insecure"
 	"gopkg.in/macaroon-bakery.v2/bakery"
-
-	daemonv2 "github.com/tdex-network/tdex-daemon/api-spec/protobuf/gen/tdex-daemon/v2"
-	tdexv1 "github.com/tdex-network/tdex-daemon/api-spec/protobuf/gen/tdex/v1"
-
-	"github.com/grpc-ecosystem/grpc-gateway/v2/runtime"
 )
 
 const (
@@ -447,7 +437,7 @@
 		)
 		daemonv2.RegisterOperatorServiceServer(grpcServer, operatorHandler)
 	}
-	reflection.Register(grpcOperatorServer)
+	reflection.Register(grpcServer)
 
 	// grpcweb wrapped server
 	grpcWebServer := grpcweb.WrapServer(
@@ -472,34 +462,9 @@
 		"/tdexdconnect": tdexConnectSvc.AuthHandler,
 	}
 
-<<<<<<< HEAD
 	handler := router(grpcServer, grpcWebServer, nil, httpHandlers)
 	mux := http.NewServeMux()
 	mux.Handle("/", handler)
-=======
-	var muxTrade cmux.CMux
-	var grpcTradeServer *grpc.Server
-	var http1TradeServer, http2TradeServer *http.Server
-	if !withUnlockerOnly {
-		// gRPC Trade server
-		tradeAddr := s.opts.TradeAddress
-		tradeTLSKey := s.opts.TradeTLSKey
-		tradeTLSCert := s.opts.TradeTLSCert
-		grpcTradeServer = grpc.NewServer(unaryInterceptor, streamInterceptor)
-		tradeHandler := grpchandler.NewTradeHandler(s.opts.TradeSvc)
-		tradeOldHandler := grpchandler.NewTradeOldHandler(s.opts.TradeSvc)
-		tdexv1.RegisterTradeServiceServer(grpcTradeServer, tradeHandler)
-		tdexold.RegisterTradeServer(grpcTradeServer, tradeOldHandler)
-		transportHandler := grpchandler.NewTransportHandler()
-		tdexv1.RegisterTransportServiceServer(grpcTradeServer, transportHandler)
-		reflection.Register(grpcTradeServer)
-
-		insecure := len(tradeTLSCert) <= 0
-		tradeGrpcGateway, err := s.tradeGrpcGateway(context.Background(), insecure)
-		if err != nil {
-			return nil, err
-		}
->>>>>>> b9044966
 
 	httpServerHandler := http.Handler(mux)
 	if s.opts.NoOperatorTls {
@@ -530,6 +495,7 @@
 	tdexv1.RegisterTradeServiceServer(grpcServer, tradeHandler)
 	transportHandler := grpchandler.NewTransportHandler()
 	tdexv1.RegisterTransportServiceServer(grpcServer, transportHandler)
+	reflection.Register(grpcServer)
 
 	// grpcweb wrapped server
 	grpcWebServer := grpcweb.WrapServer(
@@ -550,20 +516,26 @@
 			}),
 		))
 	}
+	ctx := context.Background()
 	conn, err := grpc.DialContext(
-		context.Background(), s.opts.tradeClientAddr(), dialOpts...,
+		ctx, s.opts.tradeClientAddr(), dialOpts...,
 	)
 	if err != nil {
 		return nil, err
 	}
 	gwmux := runtime.NewServeMux()
 	if err := tdexv1.RegisterTransportServiceHandler(
-		context.Background(), gwmux, conn,
+		ctx, gwmux, conn,
 	); err != nil {
 		return nil, err
 	}
 	if err := tdexv1.RegisterTradeServiceHandler(
-		context.Background(), gwmux, conn,
+		ctx, gwmux, conn,
+	); err != nil {
+		return nil, err
+	}
+	if err := reflectionv1.RegisterReflectionServiceHandler(
+		ctx, gwmux, conn,
 	); err != nil {
 		return nil, err
 	}
@@ -629,13 +601,7 @@
 	if err := s.start(!withWalletOnly); err != nil {
 		log.WithError(err).Warn("failed to load handlers to interface after unlock")
 	}
-<<<<<<< HEAD
-}
-=======
-	if err := reflectionv1.RegisterReflectionServiceHandler(ctx, grpcGatewayMux, conn); err != nil {
-		return nil, err
-	}
->>>>>>> b9044966
+}
 
 func (s *service) onLock(_ string) {
 	stopMacaroonSvc := true
