package grpcinterface

import (
	"bytes"
	"context"
	"crypto/tls"
	"fmt"
	"net/http"
	"os"
	"path/filepath"

	reflectionv1 "github.com/tdex-network/reflection/api-spec/protobuf/gen/reflection/v1"
	daemonv2 "github.com/tdex-network/tdex-daemon/api-spec/protobuf/gen/tdex-daemon/v2"
	tdexv1 "github.com/tdex-network/tdex-daemon/api-spec/protobuf/gen/tdex/v1"

	"github.com/grpc-ecosystem/grpc-gateway/v2/runtime"
	"github.com/improbable-eng/grpc-web/go/grpcweb"
	log "github.com/sirupsen/logrus"
<<<<<<< HEAD
	daemonv2 "github.com/tdex-network/tdex-daemon/api-spec/protobuf/gen/tdex-daemon/v2"
	tdexv2 "github.com/tdex-network/tdex-daemon/api-spec/protobuf/gen/tdex/v2"
=======
	"github.com/tdex-network/reflection"
	"github.com/tdex-network/tdex-daemon/internal/core/application"
	"github.com/tdex-network/tdex-daemon/internal/core/ports"
>>>>>>> 8a552552
	"github.com/tdex-network/tdex-daemon/internal/interfaces"
	grpchandler "github.com/tdex-network/tdex-daemon/internal/interfaces/grpc/handler"
	"github.com/tdex-network/tdex-daemon/internal/interfaces/grpc/interceptor"
	"github.com/tdex-network/tdex-daemon/internal/interfaces/grpc/permissions"
	httpinterface "github.com/tdex-network/tdex-daemon/internal/interfaces/http"
	"github.com/tdex-network/tdex-daemon/pkg/macaroons"
	"golang.org/x/net/http2"
	"golang.org/x/net/http2/h2c"
	"google.golang.org/grpc"
	"google.golang.org/grpc/credentials"
	"google.golang.org/grpc/credentials/insecure"
)

type serviceOnePort struct {
	opts        ServiceOptsOnePort
	macaroonSvc *macaroons.Service
	server      *http.Server
	password    string
}

type ServiceOptsOnePort struct {
	NoMacaroons bool

	Datadir                  string
	DBLocation               string
	MacaroonsLocation        string
	WalletUnlockPasswordFile string

	Port    int
	TLSKey  string
	TLSCert string

	AppConfig *application.Config
	BuildData ports.BuildData

	ConnectAddr  string
	ConnectProto string
}

func (o ServiceOptsOnePort) validate() error {
	if !pathExists(o.Datadir) {
		return fmt.Errorf("%s: datadir must be an existing directory", o.Datadir)
	}

	if !o.NoMacaroons {
		macDir := o.macaroonsDatadir()
		adminMacExists := pathExists(filepath.Join(macDir, AdminMacaroonFile))
		roMacExists := pathExists(filepath.Join(macDir, ReadOnlyMacaroonFile))
		marketMacExists := pathExists(filepath.Join(macDir, MarketMacaroonFile))
		priceMacExists := pathExists(filepath.Join(macDir, PriceMacaroonFile))

		if adminMacExists != roMacExists ||
			adminMacExists != marketMacExists ||
			adminMacExists != priceMacExists {
			return fmt.Errorf(
				"all macaroons must be either existing or not in path %s", macDir,
			)
		}
	}

	if o.withTls() {
		tlsKeyExists := pathExists(o.TLSKey)
		tlsCertExists := pathExists(o.TLSCert)
		if !tlsKeyExists && tlsCertExists {
			return fmt.Errorf(
				"TLS key and certificate must be either existing or undefined",
			)
		}
	}

	if ok := isValidPort(o.Port); !ok {
		return fmt.Errorf("port must be in range [%d, %d]", minPort, maxPort)
	}

	if o.WalletUnlockPasswordFile != "" {
		if !pathExists(o.WalletUnlockPasswordFile) {
			return fmt.Errorf("wallet unlock password file not found")
		}
	}

	if o.AppConfig == nil {
		return fmt.Errorf("missing app config")
	}
	if err := o.AppConfig.Validate(); err != nil {
		return fmt.Errorf("invalid app config: %s", err)
	}

	if o.BuildData == nil {
		return fmt.Errorf("missing build data")
	}

	return nil
}

func (o ServiceOptsOnePort) dbDatadir() string {
	return filepath.Join(o.Datadir, o.DBLocation)
}

func (o ServiceOptsOnePort) macaroonsDatadir() string {
	return filepath.Join(o.Datadir, o.MacaroonsLocation)
}

func (o ServiceOptsOnePort) withTls() bool {
	return len(o.TLSCert) > 0
}

func (o ServiceOptsOnePort) tlsConfig() (*tls.Config, error) {
	if !o.withTls() {
		return nil, nil
	}
	return getTlsConfig(o.TLSKey, o.TLSCert)
}

func (o ServiceOptsOnePort) serverAddr() string {
	return fmt.Sprintf(":%d", o.Port)
}

func (o ServiceOptsOnePort) clientAddr() string {
	return fmt.Sprintf("localhost:%d", o.Port)
}

func NewServiceOnePort(opts ServiceOptsOnePort) (interfaces.Service, error) {
	if err := opts.validate(); err != nil {
		return nil, fmt.Errorf("invalid opts: %s", err)
	}

	var macaroonSvc *macaroons.Service
	if !opts.NoMacaroons {
		macaroonSvc, _ = macaroons.NewService(
			opts.dbDatadir(), Location, DBFile, false, macaroons.IPLockChecker,
		)
		if err := permissions.Validate(); err != nil {
			return nil, err
		}
	}

	var password string
	if opts.WalletUnlockPasswordFile != "" {
		passwordBytes, err := os.ReadFile(opts.WalletUnlockPasswordFile)
		if err != nil {
			return nil, err
		}

		trimmedPass := bytes.TrimFunc(passwordBytes, func(r rune) bool {
			return r == 10 || r == 32
		})

		password = string(trimmedPass)
	}

	return &serviceOnePort{
		opts:        opts,
		macaroonSvc: macaroonSvc,
		password:    password,
	}, nil
}

func (s *serviceOnePort) Start() error {
	withWalletOnly := true
	if err := s.start(withWalletOnly); err != nil {
		return err
	}

	if s.opts.WalletUnlockPasswordFile != "" {
		pwdBytes, _ := os.ReadFile(s.opts.WalletUnlockPasswordFile)
		password := string(pwdBytes)

		if err := s.opts.AppConfig.WalletService().Wallet().Unlock(
			context.Background(), password,
		); err != nil {
			return fmt.Errorf("failed to auto unlock wallet: %s", err)
		}

		s.onUnlock(password)
	}

	return nil
}

func (s *serviceOnePort) Stop() {
	if s.password != "" {
		walletSvc := s.opts.AppConfig.WalletService().Wallet()
		//nolint
		walletSvc.Lock(context.Background(), s.password)
	}

	stopMacaroonSvc := true
	s.stop(stopMacaroonSvc)

	s.opts.AppConfig.RepoManager().Close()
	log.Debug("closed connection with database")

	s.opts.AppConfig.PubSubService().Close()
	log.Debug("closed connection with pubsub")

	s.opts.AppConfig.WalletService().Close()
	log.Debug("closed connection with ocean wallet")
}

func (s *serviceOnePort) withMacaroons() bool {
	return !s.opts.NoMacaroons
}

func (s *serviceOnePort) start(withWalletOnly bool) error {
	tlsConfig, err := s.opts.tlsConfig()
	if err != nil {
		return err
	}
	server, err := s.newServer(tlsConfig, withWalletOnly)
	if err != nil {
		return err
	}

	s.server = server

	if s.opts.withTls() {
		//nolint
		go s.server.ListenAndServeTLS("", "")
	} else {
		//nolint
		go s.server.ListenAndServe()
	}

	log.Infof("wallet interface is listening on %s", s.opts.serverAddr())
	if !withWalletOnly {
		log.Infof("operator interface is listening on %s", s.opts.serverAddr())
		log.Infof("trade interface is listening on %s", s.opts.serverAddr())
	}

	return nil
}

func (s *serviceOnePort) stop(stopMacaroonSvc bool) {
	if s.withMacaroons() && stopMacaroonSvc {
		//nolint
		s.macaroonSvc.Close()
		log.Debug("closed connection with macaroon db")
	}

	//nolint
	s.server.Shutdown(context.Background())
	log.Debug("stopped server")
}

func (s *serviceOnePort) newServer(
	tlsConfig *tls.Config, withWalletOnly bool,
) (*http.Server, error) {
	serverOpts := []grpc.ServerOption{
		interceptor.UnaryInterceptor(s.macaroonSvc),
		interceptor.StreamInterceptor(s.macaroonSvc),
	}

	creds := insecure.NewCredentials()
	if tlsConfig != nil {
		creds = credentials.NewTLS(tlsConfig)
	}
	serverOpts = append(serverOpts, grpc.Creds(creds))

	var adminMacaroonPath string
	if s.withMacaroons() {
		adminMacaroonPath = filepath.Join(
			s.opts.macaroonsDatadir(), AdminMacaroonFile,
		)
	}

	grpcServer := grpc.NewServer(serverOpts...)

	walletHandler := grpchandler.NewWalletHandler(
		s.opts.AppConfig.UnlockerService(), s.opts.BuildData, adminMacaroonPath,
		s.onInit, s.onUnlock, s.onLock, s.onChangePwd,
	)
	daemonv2.RegisterWalletServiceServer(
		grpcServer, walletHandler,
	)
	reflection.Register(grpcServer)

	var grpcGateway http.Handler
	if !withWalletOnly {
		operatorHandler := grpchandler.NewOperatorHandler(
			s.opts.AppConfig.OperatorService(),
		)
		transportHandler := grpchandler.NewTransportHandler()
		tradeHandler := grpchandler.NewTradeHandler(s.opts.AppConfig.TradeService())
		daemonv2.RegisterOperatorServiceServer(grpcServer, operatorHandler)
		tdexv2.RegisterTransportServiceServer(grpcServer, transportHandler)
		tdexv2.RegisterTradeServiceServer(grpcServer, tradeHandler)

		dialOpts := make([]grpc.DialOption, 0)
		if len(s.opts.TLSCert) <= 0 {
			dialOpts = append(dialOpts, grpc.WithTransportCredentials(
				insecure.NewCredentials(),
			))
		} else {
			dialOpts = append(dialOpts, grpc.WithTransportCredentials(
				// #nosec
				credentials.NewTLS(&tls.Config{
					InsecureSkipVerify: true,
				}),
			))
		}
		ctx := context.Background()
		conn, err := grpc.DialContext(
			ctx, s.opts.clientAddr(), dialOpts...,
		)
		if err != nil {
			return nil, err
		}
		gwmux := runtime.NewServeMux()
<<<<<<< HEAD
		if err := tdexv2.RegisterTransportServiceHandler(
			context.Background(), gwmux, conn,
		); err != nil {
			return nil, err
		}
		if err := tdexv2.RegisterTradeServiceHandler(
			context.Background(), gwmux, conn,
=======
		if err := tdexv1.RegisterTransportServiceHandler(
			ctx, gwmux, conn,
		); err != nil {
			return nil, err
		}
		if err := tdexv1.RegisterTradeServiceHandler(
			ctx, gwmux, conn,
		); err != nil {
			return nil, err
		}
		if err := reflectionv1.RegisterReflectionServiceHandler(
			ctx, gwmux, conn,
>>>>>>> 8a552552
		); err != nil {
			return nil, err
		}
		grpcGateway = http.Handler(gwmux)
	}

	// grpcweb wrapped server
	grpcWebServer := grpcweb.WrapServer(
		grpcServer,
		grpcweb.WithCorsForRegisteredEndpointsOnly(false),
		grpcweb.WithOriginFunc(func(origin string) bool { return true }),
	)

	tdexConnectSvc, err := httpinterface.NewTdexConnectService(
		s.opts.AppConfig.WalletService().Wallet(),
		adminMacaroonPath,
		s.opts.TLSCert,
		s.opts.ConnectAddr,
		s.opts.ConnectProto,
	)
	if err != nil {
		return nil, err
	}

	httpHandlers := map[string]http.HandlerFunc{
		"/":             tdexConnectSvc.RootHandler,
		"/tdexdconnect": tdexConnectSvc.AuthHandler,
	}

	handler := router(grpcServer, grpcWebServer, grpcGateway, httpHandlers)
	mux := http.NewServeMux()
	mux.Handle("/", handler)

	httpServerHandler := http.Handler(mux)
	if !s.opts.withTls() {
		httpServerHandler = h2c.NewHandler(httpServerHandler, &http2.Server{})
	}

	return &http.Server{
		Addr:      s.opts.serverAddr(),
		Handler:   httpServerHandler,
		TLSConfig: tlsConfig,
	}, nil
}

func (s *serviceOnePort) onInit(password string) {
	s.password = password

	if !s.withMacaroons() {
		return
	}

	pwd := []byte(password)
	if err := s.macaroonSvc.CreateUnlock(&pwd); err != nil {
		log.WithError(err).Warn("failed to unlock macaroon store")
	}
	if err := genMacaroons(
		context.Background(), s.macaroonSvc, s.opts.macaroonsDatadir(),
	); err != nil {
		log.WithError(err).Warn("failed to create macaroons")
	}
}

func (s *serviceOnePort) onUnlock(password string) {
	if s.password == "" {
		s.password = password
	}

	if s.withMacaroons() {
		pwd := []byte(password)
		if err := s.macaroonSvc.CreateUnlock(&pwd); err != nil {
			if err != macaroons.ErrAlreadyUnlocked {
				log.WithError(err).Warn("failed to unlock macaroon store")
			}
		}
		if err := genMacaroons(
			context.Background(), s.macaroonSvc, s.opts.macaroonsDatadir(),
		); err != nil {
			log.WithError(err).Warn("failed to create macaroons")
		}
	}

	stopMacaroonSvc := true
	s.stop(!stopMacaroonSvc)

	withWalletOnly := true
	if err := s.start(!withWalletOnly); err != nil {
		log.WithError(err).Warn("failed to load handlers to interface after unlock")
	}
}

func (s *serviceOnePort) onLock(_ string) {
	if !s.withMacaroons() {
		return
	}
	if err := s.macaroonSvc.Close(); err != nil {
		log.WithError(err).Warn("failed to close macaroon store")
	}
}

func (s *serviceOnePort) onChangePwd(oldPassword, newPassword string) {
	if !s.withMacaroons() {
		return
	}
	oldPwd, newPwd := []byte(oldPassword), []byte(newPassword)
	if err := s.macaroonSvc.ChangePassword(oldPwd, newPwd); err != nil {
		log.WithError(err).Warn("failed to change password of macaroon store")
	}
}<|MERGE_RESOLUTION|>--- conflicted
+++ resolved
@@ -11,19 +11,14 @@
 
 	reflectionv1 "github.com/tdex-network/reflection/api-spec/protobuf/gen/reflection/v1"
 	daemonv2 "github.com/tdex-network/tdex-daemon/api-spec/protobuf/gen/tdex-daemon/v2"
-	tdexv1 "github.com/tdex-network/tdex-daemon/api-spec/protobuf/gen/tdex/v1"
+	tdexv2 "github.com/tdex-network/tdex-daemon/api-spec/protobuf/gen/tdex/v2"
 
 	"github.com/grpc-ecosystem/grpc-gateway/v2/runtime"
 	"github.com/improbable-eng/grpc-web/go/grpcweb"
 	log "github.com/sirupsen/logrus"
-<<<<<<< HEAD
-	daemonv2 "github.com/tdex-network/tdex-daemon/api-spec/protobuf/gen/tdex-daemon/v2"
-	tdexv2 "github.com/tdex-network/tdex-daemon/api-spec/protobuf/gen/tdex/v2"
-=======
 	"github.com/tdex-network/reflection"
 	"github.com/tdex-network/tdex-daemon/internal/core/application"
 	"github.com/tdex-network/tdex-daemon/internal/core/ports"
->>>>>>> 8a552552
 	"github.com/tdex-network/tdex-daemon/internal/interfaces"
 	grpchandler "github.com/tdex-network/tdex-daemon/internal/interfaces/grpc/handler"
 	"github.com/tdex-network/tdex-daemon/internal/interfaces/grpc/interceptor"
@@ -332,28 +327,18 @@
 			return nil, err
 		}
 		gwmux := runtime.NewServeMux()
-<<<<<<< HEAD
 		if err := tdexv2.RegisterTransportServiceHandler(
-			context.Background(), gwmux, conn,
-		); err != nil {
-			return nil, err
-		}
-		if err := tdexv2.RegisterTradeServiceHandler(
-			context.Background(), gwmux, conn,
-=======
-		if err := tdexv1.RegisterTransportServiceHandler(
 			ctx, gwmux, conn,
 		); err != nil {
 			return nil, err
 		}
-		if err := tdexv1.RegisterTradeServiceHandler(
+		if err := tdexv2.RegisterTradeServiceHandler(
 			ctx, gwmux, conn,
 		); err != nil {
 			return nil, err
 		}
 		if err := reflectionv1.RegisterReflectionServiceHandler(
 			ctx, gwmux, conn,
->>>>>>> 8a552552
 		); err != nil {
 			return nil, err
 		}
