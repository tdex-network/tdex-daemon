--- conflicted
+++ resolved
@@ -3,15 +3,11 @@
 import (
 	"context"
 	"errors"
-<<<<<<< HEAD
 	"time"
 
 	"github.com/shopspring/decimal"
 	log "github.com/sirupsen/logrus"
-=======
-	"github.com/shopspring/decimal"
 	"github.com/tdex-network/tdex-daemon/config"
->>>>>>> aaa09abc
 	"github.com/tdex-network/tdex-daemon/internal/core/application"
 	"github.com/tdex-network/tdex-daemon/internal/core/domain"
 	"github.com/tdex-network/tdex-daemon/internal/core/ports"
@@ -27,7 +23,6 @@
 	dbManager   ports.DbManager
 }
 
-<<<<<<< HEAD
 // NewOperatorHandler is a constructor function returning an protobuf OperatorServer.
 func NewOperatorHandler(
 	operatorSvc application.OperatorService,
@@ -40,13 +35,6 @@
 	operatorSvc application.OperatorService,
 	dbManager ports.DbManager,
 ) *operatorHandler {
-=======
-// NewOperatorHandler is a constructor function returning an
-// protobuf OperatorServer.
-func NewOperatorHandler(
-	operatorSvc application.OperatorService,
-) pb.OperatorServer {
->>>>>>> aaa09abc
 	return &operatorHandler{
 		operatorSvc: operatorSvc,
 		dbManager:   dbManager,
@@ -57,24 +45,7 @@
 	ctx context.Context,
 	req *pb.DepositMarketRequest,
 ) (*pb.DepositMarketReply, error) {
-<<<<<<< HEAD
 	return o.depositMarket(ctx, req)
-=======
-	address, err := o.operatorSvc.DepositMarket(
-		ctx,
-		req.GetMarket().GetBaseAsset(),
-		req.GetMarket().GetQuoteAsset(),
-	)
-	if err != nil {
-		return nil, status.Error(
-			codes.Internal,
-			err.Error(),
-		)
-	}
-	return &pb.DepositMarketReply{
-		Address: address,
-	}, nil
->>>>>>> aaa09abc
 }
 
 func (o operatorHandler) DepositFeeAccount(
@@ -124,6 +95,20 @@
 	req *pb.ListSwapsRequest,
 ) (*pb.ListSwapsReply, error) {
 	return o.listSwaps(ctx, req)
+}
+
+func (o operatorHandler) WithdrawMarket(
+	ctx context.Context,
+	req *pb.WithdrawMarketRequest,
+) (*pb.WithdrawMarketReply, error) {
+	return o.withdrawMarket(ctx, req)
+}
+
+func (o operatorHandler) BalanceFeeAccount(
+	ctx context.Context,
+	req *pb.BalanceFeeAccountRequest,
+) (*pb.BalanceFeeAccountReply, error) {
+	return o.balanceFeeAccount(ctx, req)
 }
 
 func (o operatorHandler) ListMarket(
@@ -450,27 +435,27 @@
 
 	for index, swapInfo := range swapInfos {
 		pbSwapInfos[index] = &pb.SwapInfo{
-			Status: pb.SwapStatus(swapInfo.Status),
+			Status:  pb.SwapStatus(swapInfo.Status),
 			AmountP: swapInfo.AmountP,
-			AssetP: swapInfo.AssetP,
+			AssetP:  swapInfo.AssetP,
 			AmountR: swapInfo.AmountR,
-			AssetR: swapInfo.AssetR,
+			AssetR:  swapInfo.AssetR,
 			MarketFee: &pbtypes.Fee{
-				Asset: swapInfo.MarketFee.FeeAsset,
+				Asset:      swapInfo.MarketFee.FeeAsset,
 				BasisPoint: swapInfo.MarketFee.BasisPoint,
 			},
-			RequestTimeUnix: swapInfo.RequestTimeUnix,
-			AcceptTimeUnix: swapInfo.AcceptTimeUnix,
+			RequestTimeUnix:  swapInfo.RequestTimeUnix,
+			AcceptTimeUnix:   swapInfo.AcceptTimeUnix,
 			CompleteTimeUnix: swapInfo.RequestTimeUnix,
-			ExpiryTimeUnix: swapInfo.ExpiryTimeUnix,
-		}
-	}
-	
+			ExpiryTimeUnix:   swapInfo.ExpiryTimeUnix,
+		}
+	}
+
 	return &pb.ListSwapsReply{Swaps: pbSwapInfos}, nil
 }
 
-func (o operatorHandler) WithdrawMarket(
-	ctx context.Context,
+func (o operatorHandler) withdrawMarket(
+	reqCtx context.Context,
 	req *pb.WithdrawMarketRequest,
 ) (*pb.WithdrawMarketReply, error) {
 	market := req.GetMarket()
@@ -478,81 +463,62 @@
 		return nil, status.Error(codes.InvalidArgument, err.Error())
 	}
 
-	rawTx, err := o.operatorSvc.WithdrawMarketFunds(
-		ctx,
-		application.WithdrawMarketReq{
-			Market: application.Market{
-				BaseAsset:  req.GetMarket().GetBaseAsset(),
-				QuoteAsset: req.GetMarket().GetQuoteAsset(),
-			},
-			BalanceToWithdraw: application.Balance{
-				BaseAmount:  req.GetBalanceToWithdraw().GetBaseAmount(),
-				QuoteAmount: req.GetBalanceToWithdraw().GetQuoteAmount(),
-			},
-			MillisatPerByte: req.GetMillisatPerByte(),
-			Address:         req.GetAddress(),
-			Push:            req.GetPush(),
-		},
-	)
-	if err != nil {
-		return nil, status.Error(codes.Internal, err.Error())
-	}
-
-	return &pb.WithdrawMarketReply{
-		RawTx: rawTx,
-	}, nil
-}
-
-func (o operatorHandler) BalanceFeeAccount(
-	ctx context.Context,
-	req *pb.BalanceFeeAccountRequest,
-) (*pb.BalanceFeeAccountReply, error) {
-
-	balance, err := o.operatorSvc.FeeAccountBalance(ctx)
-	if err != nil {
-		return nil, status.Error(codes.Internal, err.Error())
-	}
-
-	return &pb.BalanceFeeAccountReply{
-		Balance: balance,
-	}, nil
-}
-
-<<<<<<< HEAD
-// ListMarket returns the result of the ListMarket method of the operator service.
-func (o operatorHandler) listMarket(ctx context.Context, req *pb.ListMarketRequest) (*pb.ListMarketReply, error) {
-=======
-func (o operatorHandler) ListDepositMarket(
-	ctx context.Context,
-	req *pb.ListDepositMarketRequest,
-) (*pb.ListDepositMarketReply, error) {
-	if err := validateMarket(req.GetMarket()); err != nil {
-		return nil, status.Error(codes.InvalidArgument, err.Error())
-	}
-
-	addresses, err := o.operatorSvc.ListMarketExternalAddresses(
-		ctx,
-		application.Market{
+	var wm = application.WithdrawMarketReq{
+		Market: application.Market{
 			BaseAsset:  req.GetMarket().GetBaseAsset(),
 			QuoteAsset: req.GetMarket().GetQuoteAsset(),
 		},
-	)
+		BalanceToWithdraw: application.Balance{
+			BaseAmount:  req.GetBalanceToWithdraw().GetBaseAmount(),
+			QuoteAmount: req.GetBalanceToWithdraw().GetQuoteAmount(),
+		},
+		MillisatPerByte: req.GetMillisatPerByte(),
+		Address:         req.GetAddress(),
+		Push:            req.GetPush(),
+	}
+	var reply *pb.WithdrawMarketReply
+
+	for {
+		tx := o.dbManager.NewTransaction()
+		ctx := context.WithValue(reqCtx, "tx", tx)
+
+		rawTx, err := o.operatorSvc.WithdrawMarketFunds(ctx, wm)
+		if err != nil {
+			log.Debug("trying to withdraw from market: ", err)
+			return nil, status.Error(codes.Internal, ErrCannotServeRequest)
+		}
+
+		if err := tx.Commit(); err != nil {
+			if !o.dbManager.IsTransactionConflict(err) {
+				log.Debug("trying to commit changes after withdrawing from market: ", err)
+				return nil, status.Error(codes.Internal, ErrCannotServeRequest)
+			}
+			time.Sleep(50 * time.Millisecond)
+			continue
+		}
+
+		reply = &pb.WithdrawMarketReply{RawTx: rawTx}
+		break
+	}
+
+	return reply, nil
+}
+
+func (o operatorHandler) balanceFeeAccount(
+	ctx context.Context,
+	req *pb.BalanceFeeAccountRequest,
+) (*pb.BalanceFeeAccountReply, error) {
+	balance, err := o.operatorSvc.FeeAccountBalance(ctx)
 	if err != nil {
-		return nil, status.Error(codes.Internal, err.Error())
-	}
-
-	return &pb.ListDepositMarketReply{
-		Address: addresses,
-	}, nil
-}
-
-// ListMarket returns the result of the ListMarket method of the operator
-// service.
-func (o operatorHandler) ListMarket(
-	ctx context.Context,
-	req *pb.ListMarketRequest,
-) (*pb.ListMarketReply, error) {
->>>>>>> aaa09abc
+		log.Debug("trying to retrieve fee account balance: ", err)
+		return nil, status.Error(codes.Internal, ErrCannotServeRequest)
+	}
+
+	return &pb.BalanceFeeAccountReply{Balance: balance}, nil
+}
+
+// ListMarket returns the result of the ListMarket method of the operator service.
+func (o operatorHandler) listMarket(ctx context.Context, req *pb.ListMarketRequest) (*pb.ListMarketReply, error) {
 	marketInfos, err := o.operatorSvc.ListMarket(ctx)
 	if err != nil {
 		log.Debug("trying to list markets: ", err)
