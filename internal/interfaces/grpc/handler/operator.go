--- conflicted
+++ resolved
@@ -146,7 +146,28 @@
 	return o.reportMarketFee(ctx, req)
 }
 
-<<<<<<< HEAD
+func (o operatorHandler) ReloadUtxos(
+	ctx context.Context,
+	rew *pb.ReloadUtxosRequest,
+) (*pb.ReloadUtxosReply, error) {
+	res, err := o.dbManager.RunTransaction(
+		ctx,
+		readOnlyTx,
+		func(ctx context.Context) (interface{}, error) {
+			if err := o.operatorSvc.ReloadUtxos(ctx); err != nil {
+				return nil, err
+			}
+
+			return &pb.ReloadUtxosReply{}, nil
+		},
+	)
+	if err != nil {
+		return nil, err
+	}
+
+	return res.(*pb.ReloadUtxosReply), nil
+}
+
 func (o operatorHandler) ListUtxos(
 	ctx context.Context,
 	req *pb.ListUtxosRequest,
@@ -158,17 +179,10 @@
 	ctx context.Context,
 	req *pb.ListUtxosRequest,
 ) (*pb.ListUtxosReply, error) {
-=======
-func (o operatorHandler) ReloadUtxos(
-	ctx context.Context,
-	rew *pb.ReloadUtxosRequest,
-) (*pb.ReloadUtxosReply, error) {
->>>>>>> 76919542
 	res, err := o.dbManager.RunTransaction(
 		ctx,
 		readOnlyTx,
 		func(ctx context.Context) (interface{}, error) {
-<<<<<<< HEAD
 			utxoInfoPerAccount, err := o.operatorSvc.ListUtxos(
 				ctx,
 			)
@@ -225,24 +239,13 @@
 			return &pb.ListUtxosReply{
 				InfoPerAccount: infoPerAccount,
 			}, nil
-=======
-			if err := o.operatorSvc.ReloadUtxos(ctx); err != nil {
-				return nil, err
-			}
-
-			return &pb.ReloadUtxosReply{}, nil
->>>>>>> 76919542
 		},
 	)
 	if err != nil {
 		return nil, err
 	}
 
-<<<<<<< HEAD
 	return res.(*pb.ListUtxosReply), nil
-=======
-	return res.(*pb.ReloadUtxosReply), nil
->>>>>>> 76919542
 }
 
 func (o operatorHandler) depositMarket(
