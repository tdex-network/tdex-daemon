package permissions

import (
	"fmt"

	reflectionv1 "github.com/tdex-network/reflection/api-spec/protobuf/gen/reflection/v1"

	"gopkg.in/macaroon-bakery.v2/bakery"

	daemonv2 "github.com/tdex-network/tdex-daemon/api-spec/protobuf/gen/tdex-daemon/v2"
	tdexv1 "github.com/tdex-network/tdex-daemon/api-spec/protobuf/gen/tdex/v1"
)

const (
	EntityOperator  = "operator"
	EntityTrade     = "trade"
	EntityMarket    = "market"
	EntityPrice     = "price"
	EntityUnlocker  = "unlocker"
	EntityWallet    = "wallet"
	EntityWebhook   = "webhook"
	EntityTransport = "transport"
	Reflection      = "reflection"
)

func Validate() error {
	methodsThatNeedsAuth := AllPermissionsByMethod()
	publicRoutes := Whitelist()

	unhandledMethods := findUnhandledMethods(publicRoutes, methodsThatNeedsAuth)
	if len(unhandledMethods) > 0 {
		return fmt.Errorf("unhandled permissions for following methods: %v", unhandledMethods)
	}

	return nil
}

// findUnhandledMethods returns RPC methods that are not included in public routes
// nor in routes for which invocation some kind of auth is needed
// purpose of this check is to prevent forgetting adding of new rpc methods to public/auth map
func findUnhandledMethods(publicRoutes, methodsThatNeedsAuth map[string][]bakery.Op) []string {
	result := make([]string, 0)
	allMethods := make([]string, 0)

	for _, v := range daemonv2.OperatorService_ServiceDesc.Methods {
		allMethods = append(allMethods, fmt.Sprintf("/%s/%s", daemonv2.OperatorService_ServiceDesc.ServiceName, v.MethodName))
	}

	for _, v := range daemonv2.WalletService_ServiceDesc.Methods {
		allMethods = append(allMethods, fmt.Sprintf("/%s/%s", daemonv2.WalletService_ServiceDesc.ServiceName, v.MethodName))
	}

	for _, v := range tdexv1.TradeService_ServiceDesc.Methods {
		allMethods = append(allMethods, fmt.Sprintf("/%s/%s", tdexv1.TradeService_ServiceDesc.ServiceName, v.MethodName))
	}

	for _, v := range tdexv1.TransportService_ServiceDesc.Methods {
		allMethods = append(allMethods, fmt.Sprintf("/%s/%s", tdexv1.TransportService_ServiceDesc.ServiceName, v.MethodName))
	}

	for _, v := range allMethods {
		_, ok := publicRoutes[v]
		if ok {
			continue
		}

		_, ok = methodsThatNeedsAuth[v]
		if ok {
			continue
		}

		result = append(result, v)
	}

	return result
}

// MarketPermissions returns the permissions of the macaroon market.macaroon.
// This grants access to all actions for the market and price entities.
func MarketPermissions() []bakery.Op {
	return []bakery.Op{
		{
			Entity: EntityMarket,
			Action: "read",
		},
		{
			Entity: EntityMarket,
			Action: "write",
		},
		{
			Entity: EntityPrice,
			Action: "read",
		},
		{
			Entity: EntityPrice,
			Action: "write",
		},
	}
}

// PricePermissions returns the permissions of the macaroon price.macaroon.
// This grants access to all actions for the price entity.
func PricePermissions() []bakery.Op {
	return []bakery.Op{
		{
			Entity: EntityPrice,
			Action: "read",
		},
		{
			Entity: EntityPrice,
			Action: "write",
		},
	}
}

// ReadOnlyPermissions returns the permissions of the macaroon readonly.macaroon.
// This grants access to the read action for all entities.
func ReadOnlyPermissions() []bakery.Op {
	return []bakery.Op{
		{
			Entity: EntityOperator,
			Action: "read",
		},
		{
			Entity: EntityMarket,
			Action: "read",
		},
		{
			Entity: EntityPrice,
			Action: "read",
		},
		{
			Entity: EntityWallet,
			Action: "read",
		},
		{
			Entity: EntityWebhook,
			Action: "read",
		},
	}
}

// WalletPermissions returns the permissions of the macaroon wallet.macaroon.
// This grants access to the all actions for the wallet entity.
func WalletPermissions() []bakery.Op {
	return []bakery.Op{
		{
			Entity: EntityWallet,
			Action: "read",
		},
		{
			Entity: EntityWallet,
			Action: "write",
		},
	}
}

// WebhookPermissions returns the permissions of the macaroon webhook.macaroon.
// This grants access to the all actions for the webhook entity.
func WebhookPermissions() []bakery.Op {
	return []bakery.Op{
		{
			Entity: EntityWebhook,
			Action: "read",
		},
		{
			Entity: EntityWebhook,
			Action: "write",
		},
	}
}

// AdminPermissions returns the permissions of the macaroon admin.macaroon.
// This grants access to the all actions for all entities.
func AdminPermissions() []bakery.Op {
	return []bakery.Op{
		{
			Entity: EntityOperator,
			Action: "read",
		},
		{
			Entity: EntityOperator,
			Action: "write",
		},
		{
			Entity: EntityMarket,
			Action: "read",
		},
		{
			Entity: EntityMarket,
			Action: "write",
		},
		{
			Entity: EntityPrice,
			Action: "read",
		},
		{
			Entity: EntityPrice,
			Action: "write",
		},
		{
			Entity: EntityWebhook,
			Action: "read",
		},
		{
			Entity: EntityWebhook,
			Action: "write",
		},
		{
			Entity: EntityWallet,
			Action: "read",
		},
		{
			Entity: EntityWallet,
			Action: "write",
		},
	}
}

// Whitelist returns the list of all whitelisted methods with the relative
// entity and action.
func Whitelist() map[string][]bakery.Op {
	return map[string][]bakery.Op{
		fmt.Sprintf("/%s/GetStatus", daemonv2.WalletService_ServiceDesc.ServiceName): {{
			Entity: EntityUnlocker,
			Action: "read",
		}},
		fmt.Sprintf("/%s/GetInfo", daemonv2.WalletService_ServiceDesc.ServiceName): {{
			Entity: EntityUnlocker,
			Action: "read",
		}},
		fmt.Sprintf("/%s/GenSeed", daemonv2.WalletService_ServiceDesc.ServiceName): {{
			Entity: EntityUnlocker,
			Action: "read",
		}},
		fmt.Sprintf("/%s/InitWallet", daemonv2.WalletService_ServiceDesc.ServiceName): {{
			Entity: EntityUnlocker,
			Action: "write",
		}},
		fmt.Sprintf("/%s/UnlockWallet", daemonv2.WalletService_ServiceDesc.ServiceName): {{
			Entity: EntityUnlocker,
			Action: "write",
		}},
		fmt.Sprintf("/%s/LockWallet", daemonv2.WalletService_ServiceDesc.ServiceName): {{
			Entity: EntityUnlocker,
			Action: "write",
		}},
		fmt.Sprintf("/%s/ChangePassword", daemonv2.WalletService_ServiceDesc.ServiceName): {{
			Entity: EntityUnlocker,
			Action: "write",
		}},
		fmt.Sprintf("/%s/ListMarkets", tdexv1.TradeService_ServiceDesc.ServiceName): {{
			Entity: EntityTrade,
			Action: "read",
		}},
		fmt.Sprintf("/%s/GetMarketBalance", tdexv1.TradeService_ServiceDesc.ServiceName): {{
			Entity: EntityTrade,
			Action: "read",
		}},
		fmt.Sprintf("/%s/GetMarketPrice", tdexv1.TradeService_ServiceDesc.ServiceName): {{
			Entity: EntityTrade,
			Action: "read",
		}},
		fmt.Sprintf("/%s/PreviewTrade", tdexv1.TradeService_ServiceDesc.ServiceName): {{
			Entity: EntityTrade,
			Action: "read",
		}},
		fmt.Sprintf("/%s/ProposeTrade", tdexv1.TradeService_ServiceDesc.ServiceName): {{
			Entity: EntityTrade,
			Action: "write",
		}},
		fmt.Sprintf("/%s/CompleteTrade", tdexv1.TradeService_ServiceDesc.ServiceName): {{
			Entity: EntityTrade,
			Action: "write",
		}},
		fmt.Sprintf("/%v/SupportedContentTypes", tdexv1.TransportService_ServiceDesc.ServiceName): {{
			Entity: EntityTransport,
			Action: "read",
		}},
<<<<<<< HEAD
=======
		// Tdex old proto
		fmt.Sprintf("/%s/Markets", tdexold.File_trade_proto.Services().Get(0).FullName()): {{
			Entity: EntityTrade,
			Action: "read",
		}},
		fmt.Sprintf("/%s/Balances", tdexold.File_trade_proto.Services().Get(0).FullName()): {{
			Entity: EntityTrade,
			Action: "read",
		}},
		fmt.Sprintf("/%s/MarketPrice", tdexold.File_trade_proto.Services().Get(0).FullName()): {{
			Entity: EntityTrade,
			Action: "read",
		}},
		fmt.Sprintf("/%s/TradePropose", tdexold.File_trade_proto.Services().Get(0).FullName()): {{
			Entity: EntityTrade,
			Action: "write",
		}},
		fmt.Sprintf("/%s/ProposeTrade", tdexold.File_trade_proto.Services().Get(0).FullName()): {{
			Entity: EntityTrade,
			Action: "write",
		}},
		fmt.Sprintf("/%s/TradeComplete", tdexold.File_trade_proto.Services().Get(0).FullName()): {{
			Entity: EntityTrade,
			Action: "write",
		}},
		fmt.Sprintf("/%s/CompleteTrade", tdexold.File_trade_proto.Services().Get(0).FullName()): {{
			Entity: EntityTrade,
			Action: "write",
		}},
		fmt.Sprintf("/%s/GetInfo", reflectionv1.File_reflection_v1_service_proto.Services().Get(0).FullName()): {{
			Entity: Reflection,
			Action: "read",
		}},
>>>>>>> b9044966
	}
}

// AllPermissionsByMethod returns a mapping of the RPC server calls to the
// permissions they require.
func AllPermissionsByMethod() map[string][]bakery.Op {
	return map[string][]bakery.Op{
		fmt.Sprintf("/%s/DeriveFeeAddresses", daemonv2.OperatorService_ServiceDesc.ServiceName): {{
			Entity: EntityMarket,
			Action: "write",
		}},
		fmt.Sprintf("/%s/ListFeeAddresses", daemonv2.OperatorService_ServiceDesc.ServiceName): {{
			Entity: EntityMarket,
			Action: "read",
		}},
		fmt.Sprintf("/%s/GetFeeBalance", daemonv2.OperatorService_ServiceDesc.ServiceName): {{
			Entity: EntityMarket,
			Action: "read",
		}},
		fmt.Sprintf("/%s/WithdrawFee", daemonv2.OperatorService_ServiceDesc.ServiceName): {{
			Entity: EntityOperator,
			Action: "write",
		}},
		fmt.Sprintf("/%s/NewMarket", daemonv2.OperatorService_ServiceDesc.ServiceName): {{
			Entity: EntityMarket,
			Action: "write",
		}},
		fmt.Sprintf("/%s/GetMarketInfo", daemonv2.OperatorService_ServiceDesc.ServiceName): {{
			Entity: EntityMarket,
			Action: "read",
		}},
		fmt.Sprintf("/%s/DeriveMarketAddresses", daemonv2.OperatorService_ServiceDesc.ServiceName): {{
			Entity: EntityMarket,
			Action: "write",
		}},
		fmt.Sprintf("/%s/ListMarketAddresses", daemonv2.OperatorService_ServiceDesc.ServiceName): {{
			Entity: EntityMarket,
			Action: "read",
		}},
		fmt.Sprintf("/%s/OpenMarket", daemonv2.OperatorService_ServiceDesc.ServiceName): {{
			Entity: EntityMarket,
			Action: "write",
		}},
		fmt.Sprintf("/%s/CloseMarket", daemonv2.OperatorService_ServiceDesc.ServiceName): {{
			Entity: EntityMarket,
			Action: "write",
		}},
		fmt.Sprintf("/%s/DropMarket", daemonv2.OperatorService_ServiceDesc.ServiceName): {{
			Entity: EntityOperator,
			Action: "write",
		}},
		fmt.Sprintf("/%s/GetMarketReport", daemonv2.OperatorService_ServiceDesc.ServiceName): {{
			Entity: EntityMarket,
			Action: "read",
		}},
		fmt.Sprintf("/%s/WithdrawMarket", daemonv2.OperatorService_ServiceDesc.ServiceName): {{
			Entity: EntityOperator,
			Action: "write",
		}},
		fmt.Sprintf("/%s/UpdateMarketPercentageFee", daemonv2.OperatorService_ServiceDesc.ServiceName): {{
			Entity: EntityMarket,
			Action: "write",
		}},
		fmt.Sprintf("/%s/UpdateMarketFixedFee", daemonv2.OperatorService_ServiceDesc.ServiceName): {{
			Entity: EntityMarket,
			Action: "write",
		}},
		fmt.Sprintf("/%s/UpdateMarketPrice", daemonv2.OperatorService_ServiceDesc.ServiceName): {{
			Entity: EntityPrice,
			Action: "write",
		}},
		fmt.Sprintf("/%s/UpdateMarketAssetsPrecision", daemonv2.OperatorService_ServiceDesc.ServiceName): {{
			Entity: EntityMarket,
			Action: "write",
		}},
		fmt.Sprintf("/%s/UpdateMarketStrategy", daemonv2.OperatorService_ServiceDesc.ServiceName): {{
			Entity: EntityMarket,
			Action: "write",
		}},
		fmt.Sprintf("/%s/DeriveFeeFragmenterAddresses", daemonv2.OperatorService_ServiceDesc.ServiceName): {{
			Entity: EntityMarket,
			Action: "write",
		}},
		fmt.Sprintf("/%s/ListFeeFragmenterAddresses", daemonv2.OperatorService_ServiceDesc.ServiceName): {{
			Entity: EntityMarket,
			Action: "read",
		}},
		fmt.Sprintf("/%s/GetFeeFragmenterBalance", daemonv2.OperatorService_ServiceDesc.ServiceName): {{
			Entity: EntityMarket,
			Action: "read",
		}},
		fmt.Sprintf("/%s/FeeFragmenterSplitFunds", daemonv2.OperatorService_ServiceDesc.ServiceName): {{
			Entity: EntityMarket,
			Action: "write",
		}},
		fmt.Sprintf("/%s/WithdrawFeeFragmenter", daemonv2.OperatorService_ServiceDesc.ServiceName): {{
			Entity: EntityMarket,
			Action: "write",
		}},
		fmt.Sprintf("/%s/DeriveMarketFragmenterAddresses", daemonv2.OperatorService_ServiceDesc.ServiceName): {{
			Entity: EntityMarket,
			Action: "write",
		}},
		fmt.Sprintf("/%s/ListMarketFragmenterAddresses", daemonv2.OperatorService_ServiceDesc.ServiceName): {{
			Entity: EntityMarket,
			Action: "read",
		}},
		fmt.Sprintf("/%s/GetMarketFragmenterBalance", daemonv2.OperatorService_ServiceDesc.ServiceName): {{
			Entity: EntityMarket,
			Action: "read",
		}},
		fmt.Sprintf("/%s/MarketFragmenterSplitFunds", daemonv2.OperatorService_ServiceDesc.ServiceName): {{
			Entity: EntityMarket,
			Action: "write",
		}},
		fmt.Sprintf("/%s/WithdrawMarketFragmenter", daemonv2.OperatorService_ServiceDesc.ServiceName): {{
			Entity: EntityMarket,
			Action: "write",
		}},
		fmt.Sprintf("/%s/ListMarkets", daemonv2.OperatorService_ServiceDesc.ServiceName): {{
			Entity: EntityPrice,
			Action: "read",
		}},
		fmt.Sprintf("/%s/ListTrades", daemonv2.OperatorService_ServiceDesc.ServiceName): {{
			Entity: EntityMarket,
			Action: "read",
		}},
		fmt.Sprintf("/%s/ListDeposits", daemonv2.OperatorService_ServiceDesc.ServiceName): {{
			Entity: EntityMarket,
			Action: "read",
		}},
		fmt.Sprintf("/%s/ListWithdrawals", daemonv2.OperatorService_ServiceDesc.ServiceName): {{
			Entity: EntityMarket,
			Action: "read",
		}},
		fmt.Sprintf("/%s/ListUtxos", daemonv2.OperatorService_ServiceDesc.ServiceName): {{
			Entity: EntityOperator,
			Action: "read",
		}},
		fmt.Sprintf("/%s/AddWebhook", daemonv2.OperatorService_ServiceDesc.ServiceName): {{
			Entity: EntityWebhook,
			Action: "write",
		}},
		fmt.Sprintf("/%s/RemoveWebhook", daemonv2.OperatorService_ServiceDesc.ServiceName): {{
			Entity: EntityWebhook,
			Action: "write",
		}},
		fmt.Sprintf("/%s/ListWebhooks", daemonv2.OperatorService_ServiceDesc.ServiceName): {{
			Entity: EntityWebhook,
			Action: "read",
		}},
	}
}<|MERGE_RESOLUTION|>--- conflicted
+++ resolved
@@ -12,15 +12,15 @@
 )
 
 const (
-	EntityOperator  = "operator"
-	EntityTrade     = "trade"
-	EntityMarket    = "market"
-	EntityPrice     = "price"
-	EntityUnlocker  = "unlocker"
-	EntityWallet    = "wallet"
-	EntityWebhook   = "webhook"
-	EntityTransport = "transport"
-	Reflection      = "reflection"
+	EntityOperator   = "operator"
+	EntityTrade      = "trade"
+	EntityMarket     = "market"
+	EntityPrice      = "price"
+	EntityUnlocker   = "unlocker"
+	EntityWallet     = "wallet"
+	EntityWebhook    = "webhook"
+	EntityTransport  = "transport"
+	EntityReflection = "reflection"
 )
 
 func Validate() error {
@@ -277,42 +277,10 @@
 			Entity: EntityTransport,
 			Action: "read",
 		}},
-<<<<<<< HEAD
-=======
-		// Tdex old proto
-		fmt.Sprintf("/%s/Markets", tdexold.File_trade_proto.Services().Get(0).FullName()): {{
-			Entity: EntityTrade,
-			Action: "read",
-		}},
-		fmt.Sprintf("/%s/Balances", tdexold.File_trade_proto.Services().Get(0).FullName()): {{
-			Entity: EntityTrade,
-			Action: "read",
-		}},
-		fmt.Sprintf("/%s/MarketPrice", tdexold.File_trade_proto.Services().Get(0).FullName()): {{
-			Entity: EntityTrade,
-			Action: "read",
-		}},
-		fmt.Sprintf("/%s/TradePropose", tdexold.File_trade_proto.Services().Get(0).FullName()): {{
-			Entity: EntityTrade,
-			Action: "write",
-		}},
-		fmt.Sprintf("/%s/ProposeTrade", tdexold.File_trade_proto.Services().Get(0).FullName()): {{
-			Entity: EntityTrade,
-			Action: "write",
-		}},
-		fmt.Sprintf("/%s/TradeComplete", tdexold.File_trade_proto.Services().Get(0).FullName()): {{
-			Entity: EntityTrade,
-			Action: "write",
-		}},
-		fmt.Sprintf("/%s/CompleteTrade", tdexold.File_trade_proto.Services().Get(0).FullName()): {{
-			Entity: EntityTrade,
-			Action: "write",
-		}},
-		fmt.Sprintf("/%s/GetInfo", reflectionv1.File_reflection_v1_service_proto.Services().Get(0).FullName()): {{
-			Entity: Reflection,
-			Action: "read",
-		}},
->>>>>>> b9044966
+		fmt.Sprintf("/%s/GetInfo", reflectionv1.ReflectionService_ServiceDesc.ServiceName): {{
+			Entity: EntityReflection,
+			Action: "read",
+		}},
 	}
 }
 
