--- conflicted
+++ resolved
@@ -7,18 +7,10 @@
 	"github.com/shopspring/decimal"
 )
 
-<<<<<<< HEAD
-const (
-	balancedWeightIn  = 50
-	balancedWeightOut = 50
-=======
-const BalancedReservesType = 1
-
 var (
 	balancedWeightIn  = decimal.NewFromInt(50)
 	balancedWeightOut = decimal.NewFromInt(50)
 	tenThousands      = decimal.NewFromInt(10000)
->>>>>>> 2e53845e
 )
 
 var (
@@ -72,16 +64,8 @@
 ) (amountOut decimal.Decimal, err error) {
 	opts, ok := _opts.(BalancedReservesOpts)
 	if !ok {
-<<<<<<< HEAD
-		return 0, ErrInvalidBalancedReservesOptsType
-	}
-
-	if opts.BalanceIn == 0 || opts.BalanceOut == 0 {
-		return 0, ErrBalanceTooLow
-=======
-		err = ErrInvalidOptsType
+		err = ErrInvalidBalancedReservesOptsType
 		return
->>>>>>> 2e53845e
 	}
 	if opts.BalanceIn.Equal(decimal.Zero) || opts.BalanceOut.Equal(decimal.Zero) {
 		err = ErrBalanceTooLow
@@ -123,20 +107,8 @@
 ) (amountIn decimal.Decimal, err error) {
 	opts, ok := _opts.(BalancedReservesOpts)
 	if !ok {
-<<<<<<< HEAD
-		return 0, ErrInvalidBalancedReservesOptsType
-	}
-
-	if opts.BalanceIn == 0 || opts.BalanceOut == 0 {
-		return 0, ErrBalanceTooLow
-	}
-
-	if amountOut == 0 {
-		return 0, ErrAmountTooLow
-=======
-		err = ErrInvalidOptsType
+		err = ErrInvalidBalancedReservesOptsType
 		return
->>>>>>> 2e53845e
 	}
 	if opts.BalanceIn.Equals(decimal.Zero) || opts.BalanceOut.Equals(decimal.Zero) {
 		err = ErrBalanceTooLow
@@ -171,14 +143,6 @@
 		return
 	}
 
-<<<<<<< HEAD
-	return amountIn, nil
-=======
 	amountIn = amount
 	return
-}
-
-func (BalancedReserves) FormulaType() int {
-	return BalancedReservesType
->>>>>>> 2e53845e
 }