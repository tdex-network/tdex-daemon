package marketmaking

import (
	"github.com/shopspring/decimal"
	"github.com/tdex-network/tdex-daemon/pkg/marketmaking/formula"
)

// MakingFormula defines the interface for implementing the formula to derive the spot price
type MakingFormula interface {
	SpotPrice(spotPriceOpts interface{}) (spotPrice decimal.Decimal, err error)
<<<<<<< HEAD
	OutGivenIn(outGivenInOpts interface{}, amountIn uint64) (amountOut uint64, err error)
	InGivenOut(inGivenOutOpts interface{}, amountOut uint64) (amountIn uint64, err error)
=======
	OutGivenIn(outGivenInOpts interface{}, amountIn decimal.Decimal) (amountOut decimal.Decimal, err error)
	InGivenOut(inGivenOutOpts interface{}, amountOut decimal.Decimal) (amountIn decimal.Decimal, err error)
	FormulaType() int
}

// NewStrategyFromFormula returns the strategy struct with the name
func NewStrategyFromFormula(
	formula MakingFormula,
) MakingStrategy {
	strategy := MakingStrategy{
		Type:    formula.FormulaType(),
		formula: formula,
	}

	return strategy
>>>>>>> 2e53845e
}

func NewBalancedReservedFormula() MakingFormula {
	return formula.BalancedReserves{}
}

func NewPluggableFormula() MakingFormula {
	return formula.Pluggable{}
}<|MERGE_RESOLUTION|>--- conflicted
+++ resolved
@@ -8,26 +8,8 @@
 // MakingFormula defines the interface for implementing the formula to derive the spot price
 type MakingFormula interface {
 	SpotPrice(spotPriceOpts interface{}) (spotPrice decimal.Decimal, err error)
-<<<<<<< HEAD
-	OutGivenIn(outGivenInOpts interface{}, amountIn uint64) (amountOut uint64, err error)
-	InGivenOut(inGivenOutOpts interface{}, amountOut uint64) (amountIn uint64, err error)
-=======
 	OutGivenIn(outGivenInOpts interface{}, amountIn decimal.Decimal) (amountOut decimal.Decimal, err error)
 	InGivenOut(inGivenOutOpts interface{}, amountOut decimal.Decimal) (amountIn decimal.Decimal, err error)
-	FormulaType() int
-}
-
-// NewStrategyFromFormula returns the strategy struct with the name
-func NewStrategyFromFormula(
-	formula MakingFormula,
-) MakingStrategy {
-	strategy := MakingStrategy{
-		Type:    formula.FormulaType(),
-		formula: formula,
-	}
-
-	return strategy
->>>>>>> 2e53845e
 }
 
 func NewBalancedReservedFormula() MakingFormula {
