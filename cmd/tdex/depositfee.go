--- conflicted
+++ resolved
@@ -2,11 +2,14 @@
 
 import (
 	"context"
+	"time"
+
+	"github.com/tdex-network/tdex-daemon/config"
+
 	log "github.com/sirupsen/logrus"
 	"github.com/tdex-network/tdex-daemon/pkg/explorer"
 	"github.com/tdex-network/tdex-daemon/pkg/trade"
 	"github.com/tdex-network/tdex-daemon/pkg/wallet"
-	"time"
 
 	pboperator "github.com/tdex-network/tdex-protobuf/generated/go/operator"
 
@@ -19,14 +22,8 @@
 )
 
 var depositfee = cli.Command{
-	Name:  "depositfee",
-	Usage: "get a deposit address for the fee account used to subsidize liquid network fees",
-	Flags: []cli.Flag{
-		&cli.IntFlag{
-			Name:  "num_of_addresses",
-			Usage: "the number of addresses to retrieve",
-		},
-	},
+	Name:   "depositfee",
+	Usage:  "get a deposit address for the fee account used to subsidize liquid network fees",
 	Action: depositFeeAction,
 	Flags: []cli.Flag{
 		&cli.BoolFlag{
@@ -39,6 +36,10 @@
 			Usage: "explorer endpoint url",
 			Value: "http://127.0.0.1:3001",
 		},
+		&cli.IntFlag{
+			Name:  "num_of_addresses",
+			Usage: "the number of addresses to retrieve",
+		},
 	},
 }
 
@@ -49,15 +50,17 @@
 	}
 	defer cleanup()
 
-<<<<<<< HEAD
 	net, baseAssetKey := getNetworkAndBaseAssetKey(ctx.String("network"))
-	explorerUrl := ctx.String("explorer")
 	fragmentationDisabled := ctx.Bool("no-fragment")
 
 	if fragmentationDisabled {
+		numOfAddresses := int64(1)
+		if ctx.Int64("num_of_addresses") > 1 {
+			numOfAddresses = ctx.Int64("num_of_addresses")
+		}
 		resp, err := client.DepositFeeAccount(
 			context.Background(), &pboperator.DepositFeeAccountRequest{
-				NumOfAddresses: 1,
+				NumOfAddresses: numOfAddresses,
 			},
 		)
 		if err != nil {
@@ -70,20 +73,15 @@
 	}
 
 	randomWallet, err := trade.NewRandomWallet(&net)
-=======
-	numOfAddresses := ctx.Int64("num_of_addresses")
-	resp, err := client.DepositFeeAccount(
-		context.Background(), &pboperator.DepositFeeAccountRequest{
-			NumOfAddresses: numOfAddresses,
-		},
-	)
->>>>>>> fc2804c6
 	if err != nil {
 		return err
 	}
 
 	log.Warnf("fund address: %v", randomWallet.Address())
-	explorerSvc := explorer.NewService(explorerUrl)
+	explorerSvc, err := config.GetExplorer()
+	if err != nil {
+		log.WithError(err).Panic("error while setting up explorer service")
+	}
 	baseAssetPair, unspents := findBaseAssetsUnspents(
 		randomWallet,
 		explorerSvc,
